#ifndef HG_LEVIKNO_H
#define HG_LEVIKNO_H


// ------------------------------------------------------------
// Layout:
// ------------------------------------------------------------
//
// [SECTION]: Config
// -- [SUBSECT]: Platform Defines
// -- [SUBSECT]: Debug Defines
// -- [SUBSECT]: Misc Defines
// -- [SUBSECT]: Includes
// -- [SUBSECT]: Log Defines
// [SECTION]: Enums
// -- [SUBSECT]: Core Enums
// -- [SUBSECT]: Key Code Enums
// -- [SUBSECT]: Mouse Button Code Enums
// -- [SUBSECT]: Logging Enums
// -- [SUBSECT]: Graphics Enums
// -- [SUBSECT]: Networking Enums
// [SECTION]: Struct Definitions
// -- [SUBSECT]: Data Structure Definitions
// -- [SUBSECT]: ECS (Entity Component System) Definitions & Implementation
// -- [SUBSECT]: Vertices & Matrices
// [SECTION]: Functions
// -- [SUBSECT]: Core Functions
// -- [SUBSECT]: Logging Functions
// -- [SUBSECT]: Event Functions
// -- [SUBSECT]: Input Functions
// -- [SUBSECT]: Graphics Functions
// -- [SUBSECT]: Audio Functions
// -- [SUBSECT]: Networking Functions
// -- [SUBSECT]: ECS Functions
// -- [SUBSECT]: Math Functions
// [SECTION]: Struct Implementations
// -- [SUBSECT]: Data Structures
// -- [SUBSECT]: Vector Implementation
// -- [SUBSECT]: Matrix Implementation
// -- [SUBSECT]: Core Struct Implementation
// -- [SUBSECT]: Graphics Struct Implementation
// -- [SUBSECT]: Audio Struct Implementation
// -- [SUBSECT]: Networking Struct Implementation



// ------------------------------------------------------------
// [SECTION]: Config
// ------------------------------------------------------------

// -- [SUBSECT]: Platform Defines
// ------------------------------------------------------------

#if defined(WIN32) || defined(_WIN32) || defined(__WIN32__) || defined(__NT__)
	#ifndef LVN_PLATFORM_WINDOWS
		#define LVN_PLATFORM_WINDOWS
	#endif

#elif __APPLE__
	#ifndef LVN_PLATFORM_APPLE
		#define LVN_PLATFORM_APPLE
	#endif

#elif __linux__
	#ifndef LVN_PLATFORM_LINUX
		#define LVN_PLATFORM_LINUX
	#endif
	#include <cassert> /* assert() */

#else
	#error "levikno does not support the current platform."
#endif

// dll
#ifdef LVN_PLATFORM_WINDOWS
	#ifdef LVN_SHARED_LIBRARY_EXPORT
		#define LVN_API __declspec(dllexport)
	#elif LVN_SHARED_LIBRARY_IMPORT
		#define LVN_API __declspec(dllimport)
	#else
		#define LVN_API
	#endif
#else
  #define LVN_API
#endif 

// Compiler
#ifdef _MSC_VER
	#define LVN_ASSERT_BREAK __debugbreak()
	#pragma warning (disable : 4267)
	#pragma warning (disable : 4244)
	#pragma warning (disable : 26495)

	#ifdef _DEBUG
		#ifndef LVN_CONFIG_DEBUG
			#define LVN_CONFIG_DEBUG
		#endif
	#endif
#else
	#ifndef NDEBUG
		#ifndef LVN_CONFIG_DEBUG
			#define LVN_CONFIG_DEBUG
		#endif
	#endif

	#define LVN_ASSERT_BREAK assert(false)
#endif


// -- [SUBSECT]: Debug Defines
// ------------------------------------------------------------

#ifdef LVN_CONFIG_DEBUG
	#define LVN_ENABLE_ASSERTS
#endif

#ifdef LVN_DISABLE_ASSERTS_KEEP_ERROR_MESSAGES
	#define LVN_DISABLE_ASSERTS
#endif

#if defined (LVN_DISABLE_ASSERTS)
	#define LVN_ASSERT(x, ...) { if(!(x)) { LVN_ERROR(__VA_ARGS__); } }
	#define LVN_CORE_ASSERT(x, ...) { if(!(x)) { LVN_CORE_ERROR(__VA_ARGS__); } }
#elif defined (LVN_ENABLE_ASSERTS)
	#define LVN_ASSERT(x, ...) { if(!(x)) { LVN_ERROR(__VA_ARGS__); LVN_ASSERT_BREAK; } }
	#define LVN_CORE_ASSERT(x, ...) { if(!(x)) { LVN_CORE_ERROR(__VA_ARGS__); LVN_ASSERT_BREAK; } }
#else
	#define LVN_ASSERT(x, ...)
	#define LVN_CORE_ASSERT(x, ...)
#endif


// -- [SUBSECT]: Misc Defines
// ------------------------------------------------------------

#define LVN_TRUE 1
#define LVN_FALSE 0
#define LVN_NULL_HANDLE nullptr

#define LVN_FILE_NAME __FILE__
#define LVN_LINE __LINE__
#define LVN_FUNC_NAME __func__

#define LVN_STR(x) #x
#define LVN_STRINGIFY(x) LVN_STR(x)

#define LVN_PI 3.14159265f
#define LVN_PI_EXACT (static_cast<double>(22.0/7.0)) /* 3.1415... */


// -- [SUBSECT]: Includes
// ------------------------------------------------------------

#include <cstdlib> // malloc, free
#include <cstdint> // uint8_t, uint16_t, uint32_t, uint64_t
#include <cstring> // strlen
#include <cmath>

#include <string>
#include <vector>
#include <unordered_map>
#include <chrono>
#include <memory>
#include <queue>
#include <thread>
#include <mutex>
#include <condition_variable>
#include <typeindex>


using std::abs;
using std::acos;
using std::asin;
using std::atan;
using std::atan2;
using std::cos;
using std::sin;
using std::tan;
using std::cosh;
using std::sinh;
using std::tanh;
using std::exp;
using std::frexp;
using std::ldexp;
using std::log;
using std::log10;
using std::modf;
using std::pow;
using std::sqrt;
using std::ceil;
using std::fabs;
using std::floor;
using std::fmod;


// -- [SUBSECT]: Log Defines
// ------------------------------------------------------------

/*
*   Color          | FG | BG
* -----------------+----+----
*   Black          | 30 | 40
*   Red            | 31 | 41
*   Green          | 32 | 42
*   Yellow         | 33 | 43
*   Blue           | 34 | 44
*   Magenta        | 35 | 45
*   Cyan           | 36 | 46
*   White          | 37 | 47
*   Bright Black   | 90 | 100
*   Bright Red     | 91 | 101
*   Bright Green   | 92 | 102
*   Bright Yellow  | 93 | 103
*   Bright Blue    | 94 | 104
*   Bright Magenta | 95 | 105
*   Bright Cyan    | 96 | 106
*   Bright White   | 97 | 107
*
*
*   reset             0
*   bold/bright       1
*   underline         4
*   inverse           7
*   bold/bright off  21
*   underline off    24
*   inverse off      27
*
*
*   Log Colors:
*   TRACE           \x1b[0;37m
*   DEBUG           \x1b[0;34m
*   INFO            \x1b[0;32m
*   WARN            \x1b[1;33m
*   ERROR           \x1b[1;31m
*   FATAL           \x1b[1;37;41m
*
*/

#define LVN_LOG_COLOR_TRACE                     "\x1b[0;37m"
#define LVN_LOG_COLOR_DEBUG                     "\x1b[0;34m"
#define LVN_LOG_COLOR_INFO                      "\x1b[0;32m"
#define LVN_LOG_COLOR_WARN                      "\x1b[1;33m"
#define LVN_LOG_COLOR_ERROR                     "\x1b[1;31m"
#define LVN_LOG_COLOR_FATAL                     "\x1b[1;37;41m"
#define LVN_LOG_COLOR_RESET                     "\x1b[0m"


// Core Log macros
#define LVN_CORE_TRACE(...)                     ::lvn::logMessageTrace(lvn::logGetCoreLogger(), ##__VA_ARGS__)
#define LVN_CORE_DEBUG(...)                     ::lvn::logMessageDebug(lvn::logGetCoreLogger(), ##__VA_ARGS__)
#define LVN_CORE_INFO(...)                      ::lvn::logMessageInfo(lvn::logGetCoreLogger(), ##__VA_ARGS__)
#define LVN_CORE_WARN(...)                      ::lvn::logMessageWarn(lvn::logGetCoreLogger(), ##__VA_ARGS__)
#define LVN_CORE_ERROR(...)                     ::lvn::logMessageError(lvn::logGetCoreLogger(), ##__VA_ARGS__)
#define LVN_CORE_FATAL(...)                     ::lvn::logMessageFatal(lvn::logGetCoreLogger(), ##__VA_ARGS__)

// Client Log macros
#define LVN_TRACE(...)                          ::lvn::logMessageTrace(lvn::logGetClientLogger(), ##__VA_ARGS__)
#define LVN_DEBUG(...)                          ::lvn::logMessageDebug(lvn::logGetClientLogger(), ##__VA_ARGS__)
#define LVN_INFO(...)                           ::lvn::logMessageInfo(lvn::logGetClientLogger(), ##__VA_ARGS__)
#define LVN_WARN(...)                           ::lvn::logMessageWarn(lvn::logGetClientLogger(), ##__VA_ARGS__)
#define LVN_ERROR(...)                          ::lvn::logMessageError(lvn::logGetClientLogger(), ##__VA_ARGS__)
#define LVN_FATAL(...)                          ::lvn::logMessageFatal(lvn::logGetClientLogger(), ##__VA_ARGS__)


// Logging utils
#define LVN_PROPERTIES(prop)                    #prop, &prop
#define LVN_LOG_FILE                            LVN_FILE_NAME ":" LVN_STRINGIFY(LVN_LINE) " - "


// ------------------------------------------------------------
// [SECTION]: Enums
// ------------------------------------------------------------


// -- [SUBSECT]: Core Enums
// ------------------------------------------------------------

enum LvnResult : int
{
	Lvn_Result_Success              =  0,
	Lvn_Result_Failure              = -1,
	Lvn_Result_AlreadyCalled        = -2,
	Lvn_Result_MemAllocFailure      = -3,
	Lvn_Result_TimeOut              = -4,
};

enum LvnStructureType
{
	Lvn_Stype_Undefined = 0,
	Lvn_Stype_Window,
	Lvn_Stype_Logger,
	Lvn_Stype_FrameBuffer,
	Lvn_Stype_Shader,
	Lvn_Stype_DescriptorLayout,
	Lvn_Stype_Pipeline,
	Lvn_Stype_Buffer,
	Lvn_Stype_UniformBuffer,
	Lvn_Stype_Sampler,
	Lvn_Stype_Texture,
	Lvn_Stype_Cubemap,
	Lvn_Stype_Sound,
	Lvn_Stype_Socket,

	Lvn_Stype_Max,
};

enum LvnMemAllocMode
{
	Lvn_MemAllocMode_Individual,
	Lvn_MemAllocMode_MemPool,
};

enum LvnClipRegion
{
	Lvn_ClipRegion_ApiSpecific,
	Lvn_ClipRegion_LeftHandZeroToOne,
	Lvn_ClipRegion_LeftHandNegOneToOne,
	Lvn_ClipRegion_RightHandZeroToOne,
	Lvn_ClipRegion_RightHandNegOneToOne,

	Lvn_ClipRegion_LHZO = Lvn_ClipRegion_LeftHandZeroToOne,
	Lvn_ClipRegion_LHNO = Lvn_ClipRegion_LeftHandNegOneToOne,
	Lvn_ClipRegion_RHZO = Lvn_ClipRegion_RightHandZeroToOne,
	Lvn_ClipRegion_RHNO = Lvn_ClipRegion_RightHandNegOneToOne,
};

enum LvnFileMode
{
	Lvn_FileMode_Write,
	Lvn_FileMode_Append,
};


// -- [SUBSECT]: Key Code Enums
// ------------------------------------------------------------

enum LvnKeyCodes
{
	Lvn_KeyCode_Space           = 32,
	Lvn_KeyCode_Apostrophe      = 39,       /* ' */
	Lvn_KeyCode_Comma           = 44,       /* , */
	Lvn_KeyCode_Minus           = 45,       /* - */
	Lvn_KeyCode_Period          = 46,       /* . */
	Lvn_KeyCode_Slash           = 47,       /* / */
	Lvn_KeyCode_0               = 48,
	Lvn_KeyCode_1               = 49,
	Lvn_KeyCode_2               = 50,
	Lvn_KeyCode_3               = 51,
	Lvn_KeyCode_4               = 52,
	Lvn_KeyCode_5               = 53,
	Lvn_KeyCode_6               = 54,
	Lvn_KeyCode_7               = 55,
	Lvn_KeyCode_8               = 56,
	Lvn_KeyCode_9               = 57,
	Lvn_KeyCode_Semicolon       = 59,       /* ; */
	Lvn_KeyCode_Equal           = 61,       /* = */
	Lvn_KeyCode_A               = 65,
	Lvn_KeyCode_B               = 66,
	Lvn_KeyCode_C               = 67,
	Lvn_KeyCode_D               = 68,
	Lvn_KeyCode_E               = 69,
	Lvn_KeyCode_F               = 70,
	Lvn_KeyCode_G               = 71,
	Lvn_KeyCode_H               = 72,
	Lvn_KeyCode_I               = 73,
	Lvn_KeyCode_J               = 74,
	Lvn_KeyCode_K               = 75,
	Lvn_KeyCode_L               = 76,
	Lvn_KeyCode_M               = 77,
	Lvn_KeyCode_N               = 78,
	Lvn_KeyCode_O               = 79,
	Lvn_KeyCode_P               = 80,
	Lvn_KeyCode_Q               = 81,
	Lvn_KeyCode_R               = 82,
	Lvn_KeyCode_S               = 83,
	Lvn_KeyCode_T               = 84,
	Lvn_KeyCode_U               = 85,
	Lvn_KeyCode_V               = 86,
	Lvn_KeyCode_W               = 87,
	Lvn_KeyCode_X               = 88,
	Lvn_KeyCode_Y               = 89,
	Lvn_KeyCode_Z               = 90,
	Lvn_KeyCode_LeftBracket     = 91,       /* [ */
	Lvn_KeyCode_Backslash       = 92,       /* \ */
	Lvn_KeyCode_RightBracket    = 93,       /* ] */
	Lvn_KeyCode_GraveAccent     = 96,       /* ` */
	Lvn_KeyCode_World1          = 161,      /* non-US #1 */
	Lvn_KeyCode_World2          = 162,      /* non-US #2 */

	/* Function keys */
	Lvn_KeyCode_Escape          = 256,
	Lvn_KeyCode_Enter           = 257,
	Lvn_KeyCode_Tab             = 258,
	Lvn_KeyCode_Backspace       = 259,
	Lvn_KeyCode_Insert          = 260,
	Lvn_KeyCode_Delete          = 261,
	Lvn_KeyCode_Right           = 262,
	Lvn_KeyCode_Left            = 263,
	Lvn_KeyCode_Down            = 264,
	Lvn_KeyCode_Up              = 265,
	Lvn_KeyCode_PageUp          = 266,
	Lvn_KeyCode_PageDown        = 267,
	Lvn_KeyCode_Home            = 268,
	Lvn_KeyCode_End             = 269,
	Lvn_KeyCode_CapsLock        = 280,
	Lvn_KeyCode_ScrollLock      = 281,
	Lvn_KeyCode_NumLock         = 282,
	Lvn_KeyCode_PrintScreen     = 283,
	Lvn_KeyCode_Pause           = 284,
	Lvn_KeyCode_F1              = 290,
	Lvn_KeyCode_F2              = 291,
	Lvn_KeyCode_F3              = 292,
	Lvn_KeyCode_F4              = 293,
	Lvn_KeyCode_F5              = 294,
	Lvn_KeyCode_F6              = 295,
	Lvn_KeyCode_F7              = 296,
	Lvn_KeyCode_F8              = 297,
	Lvn_KeyCode_F9              = 298,
	Lvn_KeyCode_F10             = 299,
	Lvn_KeyCode_F11             = 300,
	Lvn_KeyCode_F12             = 301,
	Lvn_KeyCode_F13             = 302,
	Lvn_KeyCode_F14             = 303,
	Lvn_KeyCode_F15             = 304,
	Lvn_KeyCode_F16             = 305,
	Lvn_KeyCode_F17             = 306,
	Lvn_KeyCode_F18             = 307,
	Lvn_KeyCode_F19             = 308,
	Lvn_KeyCode_F20             = 309,
	Lvn_KeyCode_F21             = 310,
	Lvn_KeyCode_F22             = 311,
	Lvn_KeyCode_F23             = 312,
	Lvn_KeyCode_F24             = 313,
	Lvn_KeyCode_F25             = 314,
	Lvn_KeyCode_KP_0            = 320,
	Lvn_KeyCode_KP_1            = 321,
	Lvn_KeyCode_KP_2            = 322,
	Lvn_KeyCode_KP_3            = 323,
	Lvn_KeyCode_KP_4            = 324,
	Lvn_KeyCode_KP_5            = 325,
	Lvn_KeyCode_KP_6            = 326,
	Lvn_KeyCode_KP_7            = 327,
	Lvn_KeyCode_KP_8            = 328,
	Lvn_KeyCode_KP_9            = 329,
	Lvn_KeyCode_KP_Decimal      = 330,
	Lvn_KeyCode_KP_Divide       = 331,
	Lvn_KeyCode_KP_Multiply     = 332,
	Lvn_KeyCode_KP_Subtract     = 333,
	Lvn_KeyCode_KP_Add          = 334,
	Lvn_KeyCode_KP_Enter        = 335,
	Lvn_KeyCode_KP_Equal        = 336,
	Lvn_KeyCode_LeftShift       = 340,
	Lvn_KeyCode_LeftControl     = 341,
	Lvn_KeyCode_LeftAlt         = 342,
	Lvn_KeyCode_LeftSuper       = 343,
	Lvn_KeyCode_RightShift      = 344,
	Lvn_KeyCode_RightControl    = 345,
	Lvn_KeyCode_RightAlt        = 346,
	Lvn_KeyCode_RightSuper      = 347,
	Lvn_KeyCode_Menu            = 348,
};


// -- [SUBSECT]: Mouse Button Code Enums
// ------------------------------------------------------------

enum LvnMouseButtonCodes
{
	Lvn_MouseButton_1           = 0,
	Lvn_MouseButton_2           = 1,
	Lvn_MouseButton_3           = 2,
	Lvn_MouseButton_4           = 3,
	Lvn_MouseButton_5           = 4,
	Lvn_MouseButton_6           = 5,
	Lvn_MouseButton_7           = 6,
	Lvn_MouseButton_8           = 7,
	Lvn_MouseButton_Last        = Lvn_MouseButton_8,
	Lvn_MouseButton_Left        = Lvn_MouseButton_1,
	Lvn_MouseButton_Right       = Lvn_MouseButton_2,
	Lvn_MouseButton_Middle      = Lvn_MouseButton_3,
};

enum LvnMouseCursor
{
	Lvn_MouseCursor_Arrow,
	Lvn_MouseCursor_Ibeam,
	Lvn_MouseCursor_Crosshair,
	Lvn_MouseCursor_PointingHand,
	Lvn_MouseCursor_ResizeEW,
	Lvn_MouseCursor_ResizeNS,
	Lvn_MouseCursor_ResizeNWSE,
	Lvn_MouseCursor_ResizeNESW,
	Lvn_MouseCursor_ResizeAll,
	Lvn_MouseCursor_NotAllowed,
	Lvn_MouseCursor_HResize         = Lvn_MouseCursor_ResizeEW,
	Lvn_MouseCursor_VRrsize         = Lvn_MouseCursor_ResizeNS,
	Lvn_MouseCursor_Hand            = Lvn_MouseCursor_PointingHand,
};

enum LvnMouseInputMode
{
	Lvn_MouseInputMode_Normal,
	Lvn_MouseInputMode_Disable,
	Lvn_MouseInputMode_Hidden,
	Lvn_MouseInputMode_Captured,
};


// -- [SUBSECT]: Logging Enums
// ------------------------------------------------------------

enum LvnLogLevel
{
	Lvn_LogLevel_None       = 0,
	Lvn_LogLevel_Trace      = 1,
	Lvn_LogLevel_Debug      = 2,
	Lvn_LogLevel_Info       = 3,
	Lvn_LogLevel_Warn       = 4,
	Lvn_LogLevel_Error      = 5,
	Lvn_LogLevel_Fatal      = 6,
};

enum LvnEventType
{
	Lvn_EventType_None = 0,
	Lvn_EventType_AppTick,
	Lvn_EventType_AppRender,
	Lvn_EventType_KeyPressed,
	Lvn_EventType_KeyReleased,
	Lvn_EventType_KeyHold,
	Lvn_EventType_KeyTyped,
	Lvn_EventType_WindowClose,
	Lvn_EventType_WindowResize,
	Lvn_EventType_WindowFramebufferResize,
	Lvn_EventType_WindowFocus,
	Lvn_EventType_WindowLostFocus,
	Lvn_EventType_WindowMoved,
	Lvn_EventType_MouseButtonPressed,
	Lvn_EventType_MouseButtonReleased,
	Lvn_EventType_MouseMoved,
	Lvn_EventType_MouseScrolled,
};

enum LvnEventCategory
{
	Lvn_EventCategory_Application   = (1U << 0),
	Lvn_EventCategory_Input         = (1U << 1),
	Lvn_EventCategory_Keyboard      = (1U << 2),
	Lvn_EventCategory_Mouse         = (1U << 3),
	Lvn_EventCategory_MouseButton   = (1U << 4),
	Lvn_EventCategory_Window        = (1U << 5),
};

enum LvnWindowApi
{
	Lvn_WindowApi_None = 0,
	Lvn_WindowApi_Glfw,
	// Lvn_WindowApi_Win32,

	Lvn_WindowApi_glfw  = Lvn_WindowApi_Glfw,
	Lvn_WindowApi_GLFW  = Lvn_WindowApi_Glfw,
	// Lvn_WindowApi_win32 = Lvn_WindowApi_Win32,
	// Lvn_WindowApi_WIN32 = Lvn_WindowApi_Win32,
};


// -- [SUBSECT]: Graphics Enums
// ------------------------------------------------------------

enum LvnBufferType
{
	Lvn_BufferType_Unknown         = 0,
	Lvn_BufferType_Vertex          = (1U << 0),
	Lvn_BufferType_Index           = (1U << 1),
	Lvn_BufferType_Uniform         = (1U << 2),
	Lvn_BufferType_Storage         = (1U << 3),
	Lvn_BufferType_DynamicVertex   = (1U << 4),
	Lvn_BufferType_DynamicIndex    = (1U << 5),
	Lvn_BufferType_DynamicUniform  = (1U << 6),
};

enum LvnCullFaceMode
{
	Lvn_CullFaceMode_Front,
	Lvn_CullFaceMode_Back,
	Lvn_CullFaceMode_Both,
	Lvn_CullFaceMode_Disable,
};

enum LvnCullFrontFace
{
	Lvn_CullFrontFace_Clockwise,
	Lvn_CullFrontFace_CounterClockwise,

	Lvn_CullFrontFace_CW = Lvn_CullFrontFace_Clockwise,
	Lvn_CullFrontFace_CCW = Lvn_CullFrontFace_CounterClockwise,
};

enum LvnColorBlendFactor
{
	Lvn_ColorBlendFactor_Zero                   = 0,
	Lvn_ColorBlendFactor_One                    = 1,
	Lvn_ColorBlendFactor_SrcColor               = 2,
	Lvn_ColorBlendFactor_OneMinusSrcColor       = 3,
	Lvn_ColorBlendFactor_DstColor               = 4,
	Lvn_ColorBlendFactor_OneMinusDstColor       = 5,
	Lvn_ColorBlendFactor_SrcAlpha               = 6,
	Lvn_ColorBlendFactor_OneMinusSrcAlpha       = 7,
	Lvn_ColorBlendFactor_DstAlpha               = 8,
	Lvn_ColorBlendFactor_OneMinusDstAlpha       = 9,
	Lvn_ColorBlendFactor_ConstantColor          = 10,
	Lvn_ColorBlendFactor_OneMinusConstantColor  = 11,
	Lvn_ColorBlendFactor_ConstantAlpha          = 12,
	Lvn_ColorBlendFactor_OneMinusConstantAlpha  = 13,
	Lvn_ColorBlendFactor_SrcAlphaSaturate       = 14,
	Lvn_ColorBlendFactor_Src1Color              = 15,
	Lvn_ColorBlendFactor_OneMinusSrc1Color      = 16,
	Lvn_ColorBlendFactor_Src1_Alpha             = 17,
	Lvn_ColorBlendFactor_OneMinusSrc1Alpha      = 18,
};

enum LvnColorBlendOperation
{
	Lvn_ColorBlendOp_Add                 = 0,
	Lvn_ColorBlendOp_Subtract            = 1,
	Lvn_ColorBlendOp_ReverseSubtract     = 2,
	Lvn_ColorBlendOp_Min                 = 3,
	Lvn_ColorBlendOp_Max                 = 4,
};

enum LvnColorImageFormat
{
	Lvn_ColorImageFormat_None = 0,
	Lvn_ColorImageFormat_RGB,
	Lvn_ColorImageFormat_RGBA,
	Lvn_ColorImageFormat_RGBA8,
	Lvn_ColorImageFormat_RGBA16F,
	Lvn_ColorImageFormat_RGBA32F,
	Lvn_ColorImageFormat_SRGB,
	Lvn_ColorImageFormat_SRGBA,
	Lvn_ColorImageFormat_SRGBA8,
	Lvn_ColorImageFormat_SRGBA16F,
	Lvn_ColorImageFormat_SRGBA32F,
	Lvn_ColorImageFormat_RedInt,
};

enum LvnCompareOperation
{
	Lvn_CompareOp_Never          = 0,
	Lvn_CompareOp_Less           = 1,
	Lvn_CompareOp_Equal          = 2,
	Lvn_CompareOp_LessOrEqual    = 3,
	Lvn_CompareOp_Greater        = 4,
	Lvn_CompareOp_NotEqual       = 5,
	Lvn_CompareOp_GreaterOrEqual = 6,
	Lvn_CompareOp_Always         = 7,
};

enum LvnDepthImageFormat
{
	Lvn_DepthImageFormat_Depth16,
	Lvn_DepthImageFormat_Depth32,
	Lvn_DepthImageFormat_Depth24Stencil8,
	Lvn_DepthImageFormat_Depth32Stencil8,
};

enum LvnDescriptorType
{
	Lvn_DescriptorType_None = 0,
	Lvn_DescriptorType_ImageSampler,
	Lvn_DescriptorType_ImageSamplerBindless,
	Lvn_DescriptorType_UniformBuffer,
	Lvn_DescriptorType_StorageBuffer,
};

enum LvnGraphicsApi
{
	Lvn_GraphicsApi_None = 0,
	Lvn_GraphicsApi_OpenGL,
	Lvn_GraphicsApi_Vulkan,

	Lvn_GraphicsApi_opengl = Lvn_GraphicsApi_OpenGL,
	Lvn_GraphicsApi_vulkan = Lvn_GraphicsApi_Vulkan,
};

enum LvnPhysicalDeviceType
{
	Lvn_PhysicalDeviceType_Other           = 0,
	Lvn_PhysicalDeviceType_Integrated_GPU  = 1,
	Lvn_PhysicalDeviceType_Discrete_GPU    = 2,
	Lvn_PhysicalDeviceType_Virtual_GPU     = 3,
	Lvn_PhysicalDeviceType_CPU             = 4,

	Lvn_PhysicalDeviceType_Unknown = Lvn_PhysicalDeviceType_Other,
};

enum LvnSampleCount
{
	Lvn_SampleCount_1_Bit  = (1U << 0),
	Lvn_SampleCount_2_Bit  = (1U << 1),
	Lvn_SampleCount_4_Bit  = (1U << 2),
	Lvn_SampleCount_8_Bit  = (1U << 3),
	Lvn_SampleCount_16_Bit = (1U << 4),
	Lvn_SampleCount_32_Bit = (1U << 5),
	Lvn_SampleCount_64_Bit = (1U << 6),
};

enum LvnShaderStage
{
	Lvn_ShaderStage_All,
	Lvn_ShaderStage_Vertex,
	Lvn_ShaderStage_Fragment,
};

enum LvnStencilOperation
{
	Lvn_StencilOp_Keep              = 0,
	Lvn_StencilOp_Zero              = 1,
	Lvn_StencilOp_Replace           = 2,
	Lvn_StencilOp_IncrementAndClamp = 3,
	Lvn_StencilOp_DecrementAndClamp = 4,
	Lvn_StencilOp_Invert            = 5,
	Lvn_StencilOp_IncrementAndWrap  = 6,
	Lvn_StencilOp_DecrementAndWrap  = 7,
};

enum LvnTextureFilter
{
	Lvn_TextureFilter_Nearest,
	Lvn_TextureFilter_Linear,
};

enum LvnTextureFormat
{
	Lvn_TextureFormat_Unorm = 0,
	Lvn_TextureFormat_Srgb  = 1,
};

enum LvnTextureMode
{
	Lvn_TextureMode_Repeat,
	Lvn_TextureMode_MirrorRepeat,
	Lvn_TextureMode_ClampToEdge,
	Lvn_TextureMode_ClampToBorder,
};

enum LvnTopologyType
{
	Lvn_TopologyType_None = 0,
	Lvn_TopologyType_Point,
	Lvn_TopologyType_Line,
	Lvn_TopologyType_LineStrip,
	Lvn_TopologyType_Triangle,
	Lvn_TopologyType_TriangleStrip,
};

enum LvnAttributeFormat
{
	Lvn_AttributeFormat_Undefined = 0,
	Lvn_AttributeFormat_Scalar_f32,
	Lvn_AttributeFormat_Scalar_f64,
	Lvn_AttributeFormat_Scalar_i32,
	Lvn_AttributeFormat_Scalar_ui32,
	Lvn_AttributeFormat_Scalar_i8,
	Lvn_AttributeFormat_Scalar_ui8,
	Lvn_AttributeFormat_Vec2_f32,
	Lvn_AttributeFormat_Vec3_f32,
	Lvn_AttributeFormat_Vec4_f32,
	Lvn_AttributeFormat_Vec2_f64,
	Lvn_AttributeFormat_Vec3_f64,
	Lvn_AttributeFormat_Vec4_f64,
	Lvn_AttributeFormat_Vec2_i32,
	Lvn_AttributeFormat_Vec3_i32,
	Lvn_AttributeFormat_Vec4_i32,
	Lvn_AttributeFormat_Vec2_ui32,
	Lvn_AttributeFormat_Vec3_ui32,
	Lvn_AttributeFormat_Vec4_ui32,
	Lvn_AttributeFormat_Vec2_i8,
	Lvn_AttributeFormat_Vec3_i8,
	Lvn_AttributeFormat_Vec4_i8,
	Lvn_AttributeFormat_Vec2_ui8,
	Lvn_AttributeFormat_Vec3_ui8,
	Lvn_AttributeFormat_Vec4_ui8,
	Lvn_AttributeFormat_Vec2_n8,
	Lvn_AttributeFormat_Vec3_n8,
	Lvn_AttributeFormat_Vec4_n8,
	Lvn_AttributeFormat_Vec2_un8,
	Lvn_AttributeFormat_Vec3_un8,
	Lvn_AttributeFormat_Vec4_un8,
	Lvn_AttributeFormat_2_10_10_10_ile,
	Lvn_AttributeFormat_2_10_10_10_uile,
	Lvn_AttributeFormat_2_10_10_10_nle,
	Lvn_AttributeFormat_2_10_10_10_unle,
};

enum LvnInterpolationMode
{
	Lvn_InterpolationMode_Step,
	Lvn_InterpolationMode_Linear,
};

enum LvnAnimationPath
{
	Lvn_AnimationPath_Translation,
	Lvn_AnimationPath_Rotation,
	Lvn_AnimationPath_Scale,
};

// -- [SUBSECT]: Networking Enums
// ------------------------------------------------------------

enum LvnSocketType
{
	Lvn_SocketType_Client,
	Lvn_SocketType_Server,
};



// ------------------------------------------------------------
// [SECTION]: Struct Definitions
// ------------------------------------------------------------

struct LvnAddress;
struct LvnAnimation;
struct LvnAnimationChannel;
struct LvnAppRenderEvent;
struct LvnAppTickEvent;
struct LvnBuffer;
struct LvnBufferCreateInfo;
struct LvnCamera;
struct LvnCharset;
struct LvnCircle;
struct LvnColor;
struct LvnContext;
struct LvnContextCreateInfo;
struct LvnCubemap;
struct LvnCubemapCreateInfo;
struct LvnCubemapHdrCreateInfo;
struct LvnDescriptorBinding;
struct LvnDescriptorLayout;
struct LvnDescriptorLayoutCreateInfo;
struct LvnDescriptorSet;
struct LvnDescriptorUpdateInfo;
struct LvnDrawCommand;
struct LvnEvent;
struct LvnFont;
struct LvnFontGlyph;
struct LvnFrameBuffer;
struct LvnFrameBufferColorAttachment;
struct LvnFrameBufferCreateInfo;
struct LvnFrameBufferDepthAttachment;
struct LvnGraphicsContext;
struct LvnImageData;
struct LvnImageHdrData;
struct LvnKeyHoldEvent;
struct LvnKeyPressedEvent;
struct LvnKeyReleasedEvent;
struct LvnKeyTypedEvent;
struct LvnLogFile;
struct LvnLogger;
struct LvnLoggerCreateInfo;
struct LvnLogMessage;
struct LvnLogPattern;
struct LvnMaterial;
struct LvnMemoryBindingInfo;
struct LvnMesh;
struct LvnMeshTextureBindings;
struct LvnModel;
struct LvnMouseButtonPressedEvent;
struct LvnMouseButtonReleasedEvent;
struct LvnMouseMovedEvent;
struct LvnMouseScrolledEvent;
struct LvnNode;
struct LvnOrthoCamera;
struct LvnPacket;
struct LvnPhysicalDevice;
struct LvnPhysicalDeviceFeatures;
struct LvnPhysicalDeviceProperties;
struct LvnPipeline;
struct LvnPipelineColorBlend;
struct LvnPipelineColorBlendAttachment;
struct LvnPipelineColorWriteMask;
struct LvnPipelineCreateInfo;
struct LvnPipelineDepthStencil;
struct LvnPipelineInputAssembly;
struct LvnPipelineMultiSampling;
struct LvnPipelineRasterizer;
struct LvnPipelineScissor;
struct LvnPipelineSpecification;
struct LvnPipelineStencilAttachment;
struct LvnPipelineViewport;
struct LvnPoly;
struct LvnPoint;
struct LvnRect;
struct LvnRenderer;
struct LvnRenderPass;
struct LvnSampler;
struct LvnSamplerCreateInfo;
struct LvnServer;
struct LvnShader;
struct LvnShaderCreateInfo;
struct LvnSkin;
struct LvnSocket;
struct LvnSocketCreateInfo;
struct LvnSound;
struct LvnSoundCreateInfo;
struct LvnSprite;
struct LvnTexture;
struct LvnTextureCreateInfo;
struct LvnTextureSamplerCreateInfo;
struct LvnTransform;
struct LvnTriangle;
struct LvnUniformBuffer;
struct LvnUniformBufferCreateInfo;
struct LvnUniformBufferInfo;
struct LvnVertex;
struct LvnVertexAttribute;
struct LvnVertexBindingDescription;
struct LvnWindow;
struct LvnWindowCloseEvent;
struct LvnWindowContext;
struct LvnWindowCreateInfo;
struct LvnWindowData;
struct LvnWindowEvent;
struct LvnWindowFocusEvent;
struct LvnWindowFramebufferResizeEvent;
struct LvnWindowIconData;
struct LvnWindowLostFocusEvent;
struct LvnWindowMovedEvent;
struct LvnWindowResizeEvent;


// -- [SUBSECT]: Data Structure Definitions
// ------------------------------------------------------------

template <typename T>
struct LvnPair;

template <typename T1, typename T2>
struct LvnDoublePair;


template <typename T, size_t N>
class LvnArray;

template <typename T>
class LvnData;
typedef LvnData<uint8_t> LvnBin;

class LvnTimer;
class LvnThreadPool;
class LvnDrawList;

typedef LvnCamera LvnPerspectiveCamera;
typedef LvnOrthoCamera LvnOrthographicCamera;


// -- [SUBSECT]: ECS (Entity Component System) Definitions & Implementation
// ------------------------------------------------------------

template <typename T>
class LvnComponentArray;
class LvnIComponentArray;
class LvnComponentManager;
typedef uint64_t LvnEntity;


class LvnIComponentArray
{
public:
	virtual ~LvnIComponentArray() = default;
	virtual void entityDestroyed(LvnEntity entity) = 0;
};

template <typename T>
class LvnComponentArray : public LvnIComponentArray
{
	static_assert(!std::is_pointer_v<T>, "cannot have pointer type as template parameter in component array");

private:
	std::vector<T> m_Data;
	std::unordered_map<LvnEntity, uint64_t> m_EntityToIndex;
	std::queue<uint64_t> m_AvailableIndices;

public:
	void add_entity(LvnEntity entity, const T& comp)
	{
		assert(m_EntityToIndex.find(entity) == m_EntityToIndex.end() && "entity already has component in component array");

		if (!m_AvailableIndices.empty())
		{
			const uint64_t index = m_AvailableIndices.front();
			m_AvailableIndices.pop();
			m_Data[index] = comp;
			m_EntityToIndex[entity] = index;
			return;
		}

		m_Data.push_back(comp);
		m_EntityToIndex[entity] = m_Data.size() - 1;
	}

	void remove_entity(LvnEntity entity)
	{
		assert(m_EntityToIndex.find(entity) != m_EntityToIndex.end() && "entity not found within component array");

		const uint64_t index = m_EntityToIndex[entity];
		assert(index < m_Data.size() && "index out of vector size range");

		m_AvailableIndices.push(index);
		m_EntityToIndex.erase(entity);
	}

	T& get_entity_component(LvnEntity entity)
	{
		assert(m_EntityToIndex.find(entity) != m_EntityToIndex.end() && "entity not found within component array");

		const uint64_t index = m_EntityToIndex[entity];
		assert(index < m_Data.size() && "index out of vector size range");

		return m_Data[index];
	}

	bool has_entity_with_component(LvnEntity entity)
	{
		return m_EntityToIndex.find(entity) != m_EntityToIndex.end();
	}

	virtual void entityDestroyed(LvnEntity entity) override
	{
		if (has_entity_with_component(entity))
			remove_entity(entity);
	}
};

class LvnComponentManager
{
private:
	std::unordered_map<std::type_index, std::shared_ptr<LvnIComponentArray>> m_Components;

public:

	template <typename T>
	void add_component()
	{
		m_Components[std::type_index(typeid(T))] = std::make_shared<LvnComponentArray<T>>();
	}

	template <typename T>
	void remove_component()
	{
		assert(m_Components.find(std::type_index(typeid(T))) != m_Components.end() && "component not found within registry");

		m_Components.erase(std::type_index(typeid(T)));
	}

	template <typename T>
	LvnComponentArray<T>& get_component()
	{
		assert(m_Components.find(std::type_index(typeid(T))) != m_Components.end() && "component not found within registry");
		auto index = std::type_index(typeid(T));
		return *static_cast<LvnComponentArray<T>*>(m_Components[index].get());
	}

	template <typename T>
	bool has_component()
	{
		return m_Components.find(std::type_index(typeid(T))) != m_Components.end();
	}

	auto begin() { return m_Components.begin(); }
	auto end() { return m_Components.end(); }
};


// -- [SUBSECT]: Vertices & Matrices
// ------------------------------------------------------------

typedef int length_t;

template<length_t L, typename T>
struct LvnVec;
template<typename T>
struct LvnVec<2, T>;
template<typename T>
struct LvnVec<3, T>;
template<typename T>
struct LvnVec<4, T>;

template<length_t R, length_t C, typename T>
struct LvnMat;
template<typename T>
struct LvnMat<2, 2, T>;
template<typename T>
struct LvnMat<3, 3, T>;
template<typename T>
struct LvnMat<4, 4, T>;
template<typename T>
struct LvnMat<2, 3, T>;
template<typename T>
struct LvnMat<2, 4, T>;
template<typename T>
struct LvnMat<3, 2, T>;
template<typename T>
struct LvnMat<3, 4, T>;
template<typename T>
struct LvnMat<4, 2, T>;
template<typename T>
struct LvnMat<4, 3, T>;

template<typename T>
struct LvnQuat_t;

typedef LvnVec<2, float>               LvnVec2;
typedef LvnVec<3, float>               LvnVec3;
typedef LvnVec<4, float>               LvnVec4;
typedef LvnVec<2, int>                 LvnVec2i;
typedef LvnVec<3, int>                 LvnVec3i;
typedef LvnVec<4, int>                 LvnVec4i;
typedef LvnVec<2, unsigned int>        LvnVec2ui;
typedef LvnVec<3, unsigned int>        LvnVec3ui;
typedef LvnVec<4, unsigned int>        LvnVec4ui;
typedef LvnVec<2, double>              LvnVec2d;
typedef LvnVec<3, double>              LvnVec3d;
typedef LvnVec<4, double>              LvnVec4d;
typedef LvnVec<2, float>               LvnVec2f;
typedef LvnVec<3, float>               LvnVec3f;
typedef LvnVec<4, float>               LvnVec4f;
typedef LvnVec<2, bool>                LvnVec2b;
typedef LvnVec<3, bool>                LvnVec3b;
typedef LvnVec<4, bool>                LvnVec4b;

typedef LvnMat<2, 2, float>            LvnMat2;
typedef LvnMat<3, 3, float>            LvnMat3;
typedef LvnMat<4, 4, float>            LvnMat4;
typedef LvnMat<2, 3, float>            LvnMat2x3;
typedef LvnMat<2, 4, float>            LvnMat2x4;
typedef LvnMat<3, 2, float>            LvnMat3x2;
typedef LvnMat<3, 4, float>            LvnMat3x4;
typedef LvnMat<4, 2, float>            LvnMat4x2;
typedef LvnMat<4, 3, float>            LvnMat4x3;
typedef LvnMat<2, 2, int>              LvnMat2i;
typedef LvnMat<3, 3, int>              LvnMat3i;
typedef LvnMat<4, 4, int>              LvnMat4i;
typedef LvnMat<2, 3, int>              LvnMat2x3i;
typedef LvnMat<2, 4, int>              LvnMat2x4i;
typedef LvnMat<3, 2, int>              LvnMat3x2i;
typedef LvnMat<3, 4, int>              LvnMat3x4i;
typedef LvnMat<4, 2, int>              LvnMat4x2i;
typedef LvnMat<4, 3, int>              LvnMat4x3i;
typedef LvnMat<2, 2, unsigned int>     LvnMat2ui;
typedef LvnMat<3, 3, unsigned int>     LvnMat3ui;
typedef LvnMat<4, 4, unsigned int>     LvnMat4ui;
typedef LvnMat<2, 3, unsigned int>     LvnMat2x3ui;
typedef LvnMat<2, 4, unsigned int>     LvnMat2x4ui;
typedef LvnMat<3, 2, unsigned int>     LvnMat3x2ui;
typedef LvnMat<3, 4, unsigned int>     LvnMat3x4ui;
typedef LvnMat<4, 2, unsigned int>     LvnMat4x2ui;
typedef LvnMat<4, 3, unsigned int>     LvnMat4x3ui;
typedef LvnMat<2, 2, double>           LvnMat2d;
typedef LvnMat<3, 3, double>           LvnMat3d;
typedef LvnMat<4, 4, double>           LvnMat4d;
typedef LvnMat<2, 3, double>           LvnMat2x3d;
typedef LvnMat<2, 4, double>           LvnMat2x4d;
typedef LvnMat<3, 2, double>           LvnMat3x2d;
typedef LvnMat<3, 4, double>           LvnMat3x4d;
typedef LvnMat<4, 2, double>           LvnMat4x2d;
typedef LvnMat<4, 3, double>           LvnMat4x3d;
typedef LvnMat<2, 2, float>            LvnMat2f;
typedef LvnMat<3, 3, float>            LvnMat3f;
typedef LvnMat<4, 4, float>            LvnMat4f;
typedef LvnMat<2, 3, float>            LvnMat2x3f;
typedef LvnMat<2, 4, float>            LvnMat2x4f;
typedef LvnMat<3, 2, float>            LvnMat3x2f;
typedef LvnMat<3, 4, float>            LvnMat3x4f;
typedef LvnMat<4, 2, float>            LvnMat4x2f;
typedef LvnMat<4, 3, float>            LvnMat4x3f;

typedef LvnQuat_t<float>               LvnQuat;
typedef LvnQuat_t<int>                 LvnQuati;
typedef LvnQuat_t<unsigned int>        LvnQuatui;
typedef LvnQuat_t<float>               LvnQuatf;
typedef LvnQuat_t<double>              LvnQuatd;

// ------------------------------------------------------------
// [SECTION]: Functions
// ------------------------------------------------------------
// - All functions are declared in the lvn namespace

namespace lvn
{
	typedef LvnVec<2, float>               vec2;
	typedef LvnVec<3, float>               vec3;
	typedef LvnVec<4, float>               vec4;
	typedef LvnVec<2, int>                 vec2i;
	typedef LvnVec<3, int>                 vec3i;
	typedef LvnVec<4, int>                 vec4i;
	typedef LvnVec<2, unsigned int>        vec2ui;
	typedef LvnVec<3, unsigned int>        vec3ui;
	typedef LvnVec<4, unsigned int>        vec4ui;
	typedef LvnVec<2, double>              vec2d;
	typedef LvnVec<3, double>              vec3d;
	typedef LvnVec<4, double>              vec4d;
	typedef LvnVec<2, float>               vec2f;
	typedef LvnVec<3, float>               vec3f;
	typedef LvnVec<4, float>               vec4f;
	typedef LvnVec<2, bool>                vec2b;
	typedef LvnVec<3, bool>                vec3b;
	typedef LvnVec<4, bool>                vec4b;

	typedef LvnMat<2, 2, float>            mat2;
	typedef LvnMat<3, 3, float>            mat3;
	typedef LvnMat<4, 4, float>            mat4;
	typedef LvnMat<2, 3, float>            mat2x3;
	typedef LvnMat<2, 4, float>            mat2x4;
	typedef LvnMat<3, 2, float>            mat3x2;
	typedef LvnMat<3, 4, float>            mat3x4;
	typedef LvnMat<4, 2, float>            mat4x2;
	typedef LvnMat<4, 3, float>            mat4x3;
	typedef LvnMat<2, 2, int>              mat2i;
	typedef LvnMat<3, 3, int>              mat3i;
	typedef LvnMat<4, 4, int>              mat4i;
	typedef LvnMat<2, 3, int>              mat2x3i;
	typedef LvnMat<2, 4, int>              mat2x4i;
	typedef LvnMat<3, 2, int>              mat3x2i;
	typedef LvnMat<3, 4, int>              mat3x4i;
	typedef LvnMat<4, 2, int>              mat4x2i;
	typedef LvnMat<4, 3, int>              mat4x3i;
	typedef LvnMat<2, 2, unsigned int>     mat2ui;
	typedef LvnMat<3, 3, unsigned int>     mat3ui;
	typedef LvnMat<4, 4, unsigned int>     mat4ui;
	typedef LvnMat<2, 3, unsigned int>     mat2x3ui;
	typedef LvnMat<2, 4, unsigned int>     mat2x4ui;
	typedef LvnMat<3, 2, unsigned int>     mat3x2ui;
	typedef LvnMat<3, 4, unsigned int>     mat3x4ui;
	typedef LvnMat<4, 2, unsigned int>     mat4x2ui;
	typedef LvnMat<4, 3, unsigned int>     mat4x3ui;
	typedef LvnMat<2, 2, double>           mat2d;
	typedef LvnMat<3, 3, double>           mat3d;
	typedef LvnMat<4, 4, double>           mat4d;
	typedef LvnMat<2, 3, double>           mat2x3d;
	typedef LvnMat<2, 4, double>           mat2x4d;
	typedef LvnMat<3, 2, double>           mat3x2d;
	typedef LvnMat<3, 4, double>           mat3x4d;
	typedef LvnMat<4, 2, double>           mat4x2d;
	typedef LvnMat<4, 3, double>           mat4x3d;
	typedef LvnMat<2, 2, float>            mat2f;
	typedef LvnMat<3, 3, float>            mat3f;
	typedef LvnMat<4, 4, float>            mat4f;
	typedef LvnMat<2, 3, float>            mat2x3f;
	typedef LvnMat<2, 4, float>            mat2x4f;
	typedef LvnMat<3, 2, float>            mat3x2f;
	typedef LvnMat<3, 4, float>            mat3x4f;
	typedef LvnMat<4, 2, float>            mat4x2f;
	typedef LvnMat<4, 3, float>            mat4x3f;

	typedef LvnQuat_t<float>               quat;
	typedef LvnQuat_t<int>                 quati;
	typedef LvnQuat_t<unsigned int>        quatui;
	typedef LvnQuat_t<float>               quatf;
	typedef LvnQuat_t<double>              quatd;

	typedef LvnVertex                       vertex;


	// -- [SUBSECT]: Core Functions
	// ------------------------------------------------------------

	LVN_API LvnContext*             getContext();                                       // pointer to the Levikno Context created from the library

	LVN_API LvnResult               createContext(LvnContextCreateInfo* createInfo);
	LVN_API void                    terminateContext();

	LVN_API int                     dateGetYear();                                      // get the year number (eg. 2025)
	LVN_API int                     dateGetYear02d();                                   // get the last two digits of the year number (eg. 25)
	LVN_API int                     dateGetMonth();                                     // get the month number (1...12)
	LVN_API int                     dateGetDay();                                       // get the date number (1...31)
	LVN_API int                     dateGetHour();                                      // get the hour of the current day in 24 hour format (0...24)
	LVN_API int                     dateGetHour12();                                    // get the hour of the current day in 12 hour format (0...12)
	LVN_API int                     dateGetMinute();                                    // get the minute of the current day (0...60)
	LVN_API int                     dateGetSecond();                                    // get the second of the current dat (0...60)
	LVN_API long long               dateGetSecondsSinceEpoch();                         // get the time in seconds since 00::00:00 UTC 1 January 1970

	LVN_API const char*             dateGetMonthName();                                 // get the current month name (eg. January, April)
	LVN_API const char*             dateGetMonthNameShort();                            // get the current month shortened name (eg. Jan, Apr)
	LVN_API const char*             dateGetWeekDayName();                               // get the current day name in the week (eg. Monday, Friday)
	LVN_API const char*             dateGetWeekDayNameShort();                          // get the current day shortened name in the week (eg. Mon, Fri)
	LVN_API const char*             dateGetTimeMeridiem();                              // get the time meridiem of the current day (eg. AM, PM)
	LVN_API const char*             dateGetTimeMeridiemLower();                         // get the time meridiem of the current day in lower case (eg. am, pm)

	LVN_API std::string             dateGetTimeHHMMSS();                                // get the time in HH:MM:SS format (eg. 14:34:54)
	LVN_API std::string             dateGetTime12HHMMSS();                              // get the time in HH:MM:SS 12 hour format (eg. 2:23:14)
	LVN_API std::string             dateGetYearStr();                                   // get the current year number as a string
	LVN_API std::string             dateGetYear02dStr();                                // get the last two digits of the current year number as a string
	LVN_API std::string             dateGetMonthNumStr();                               // get the current month number as a string
	LVN_API std::string             dateGetDayNumStr();                                 // get the current day number as a string
	LVN_API std::string             dateGetHourNumStr();                                // get the current hour number as a string
	LVN_API std::string             dateGetHour12NumStr();                              // get the current hour number in 12 hour format as a string
	LVN_API std::string             dateGetMinuteNumStr();                              // get the current minute as a string
	LVN_API std::string             dateGetSecondNumStr();                              // get the current second as a string

	LVN_API float                   getContextTime();                                   // get time in seconds since context creation

	LVN_API std::string             loadFileSrc(const char* filepath);                                     // get the src contents from a text file format, filepath must be a valid path to a text file
	LVN_API LvnBin                  loadFileSrcBin(const char* filepath);                                  // get the binary data contents (in unsigned char*) from a binary file (eg .spv), filepath must be a valid path to a binary file
	LVN_API void                    writeFileSrc(const char* filename, const char* src, LvnFileMode mode); // write to a file given the file name, the source content of the file and the mode to write to the file

	LVN_API LvnFont                 loadFontFromFileTTF(const char* filepath, uint32_t fontSize, LvnCharset charset);    // get the font data from a ttf font file, font data will be stored in a LvnImageData struct which is an atlas texture containing all the font glyphs and their UV positions
	LVN_API LvnFontGlyph            fontGetGlyph(LvnFont* font, int8_t codepoint);


	LVN_API void*                   memAlloc(size_t size);                              // custom memory allocation function that allocates memory given the size of memory, note that function is connected with the context and will keep track of allocation counts, will increment number of allocations per use
	LVN_API void                    memFree(void* ptr);                                 // custom memory free function, note that it keeps track of memory allocations remaining, decrements number of allocations per use with lvn::memAlloc
	LVN_API void*                   memRealloc(void* ptr, size_t size);                 // custom memory realloc function


	// -- [SUBSECT]: Logging Functions
	// ------------------------------------------------------------

	// Logging is used to display info or error messages
	// The Levikno library has two loggers by default, core and client logger. 
	// The core logger is used to output information relevant to the library (eg. error messages, object creation)
	// The client logger is used for the implementation of the library for the application or engine (if the user wishes to use it)

	// Each Logger has a name, log level, and log patterns
	// - the log level tells the logger what type of messages to output, the logger will only output messages with the current log level set and higher
	// - log levels under the current level set in the logger will be ignored
	// - log patterns are used to format the message (eg. time, color)
	// - each log pattern starts with a '%' followed by a character
	// 
	// List of default log pattens:
	//  - '$' = end of log message; new line "\n"
	//  - 'n' = the name of the logger
	//  - 'l' = log level of message (eg. "info", "error")
	//  - '#' = start color range based on log level (ANSI code color)
	//  - '^' = end of color range (ANSI code reset)
	//  - 'v' = the actual message to display
	//  - '%' = display percent sign '%'; log pattern would be "%%"
	//  - 'T' = get the time in 24 hour HH:MM:SS format
	//  - 't' = get the time in 12 hour HH:MM:SS format
	//  - 'Y' = get the year in 4 digits (eg. 2025)
	//  - 'y' = get the year in 2 digits (eg. 25)
	//  - 'm' = get the month number from (1-12)
	//  - 'B' = get the name of the month (eg. April)
	//  - 'b' = get the name of the month shortened (eg. Apr)
	//  - 'd' = get the day number in month from (1-31)
	//  - 'A' = get the name of day in week (eg. Monday)
	//  - 'a' = get the name of day in week shortened (eg. Mon)
	//  - 'H' = get hour of day (0-23)
	//  - 'h' = get hour of day (1-12)
	//  - 'M' = get minute (0-59)
	//  - 'S' = get second (0-59)
	//  - 'P' = get the time meridiem (AM/PM)
	//  - 'p' = get the time meridiem in lower (am/pm)
	//
	// Ex: The default log pattern is: "[%Y-%m-%d] [%T] [%#%l%^] %n: %v%$"
	//     Which could output: "[04-06-2025] [14:25:11] [\x1b[0;32minfo\x1b[0m] CORE: some informational message\n"

	LVN_API void                        logEnable(bool enable);                                                           // enable or disable logging
	LVN_API void                        logEnableCoreLogging(bool enable);                                                // enable or disable logging from the core logger
	LVN_API void                        logSetLevel(LvnLogger* logger, LvnLogLevel level);                                // sets the log level of logger, will only print messages with set log level and higher
	LVN_API void                        logSetFileConfig(LvnLogger* logger, bool enable, const char* filename = "", LvnFileMode filemode = Lvn_FileMode_Write);  // sets the log file config, whether to enable logging and the log file name and mode
	LVN_API bool                        logCheckLevel(LvnLogger* logger, LvnLogLevel level);                              // checks level with loger, returns true if level is the same or higher level than the level of the logger
	LVN_API void                        logRenameLogger(LvnLogger* logger, const char* name);                             // renames the name of the logger
	LVN_API void                        logOutputMessage(LvnLogger* logger, LvnLogMessage* msg);                          // prints the log message
	LVN_API std::string                 logFormatMessage(LvnLogger* logger, LvnLogLevel level, const char* msg, bool removeANSI = false); // formats the log message into the log pattern set by the logger
	LVN_API void                        logMessage(LvnLogger* logger, LvnLogLevel level, const char* msg);                // log message with given log level
	LVN_API void                        logMessageTrace(LvnLogger* logger, const char* fmt, ...);                         // log message with level trace; ANSI code "\x1b[0;37m"
	LVN_API void                        logMessageDebug(LvnLogger* logger, const char* fmt, ...);                         // log message with level debug; ANSI code "\x1b[0;34m"
	LVN_API void                        logMessageInfo(LvnLogger* logger, const char* fmt, ...);                          // log message with level info;  ANSI code "\x1b[0;32m"
	LVN_API void                        logMessageWarn(LvnLogger* logger, const char* fmt, ...);                          // log message with level warn;  ANSI code "\x1b[1;33m"
	LVN_API void                        logMessageError(LvnLogger* logger, const char* fmt, ...);                         // log message with level error; ANSI code "\x1b[1;31m"
	LVN_API void                        logMessageFatal(LvnLogger* logger, const char* fmt, ...);                         // log message with level fatal; ANSI code "\x1b[1;37;41m"
	LVN_API LvnLogger*                  logGetCoreLogger();
	LVN_API LvnLogger*                  logGetClientLogger();
	LVN_API const char*                 logGetANSIcodeColor(LvnLogLevel level);                                           // get the ANSI color code of the log level in a string
	LVN_API LvnResult                   logSetPatternFormat(LvnLogger* logger, const char* patternfmt);                   // set the log pattern of the logger; messages outputed from that logger will be in this format
	LVN_API LvnResult                   logAddPatterns(LvnLogPattern* pLogPatterns, uint32_t count);                      // add user defined log patterns to the library

	LVN_API LvnResult                   createLogger(LvnLogger** logger, LvnLoggerCreateInfo* loggerCreateInfo);
	LVN_API void                        destroyLogger(LvnLogger* logger);


	// -- [SUBSECT]: Event Functions
	// ------------------------------------------------------------
	// - Use these function within the call back function of LvnWindow (if set)

	LVN_API bool                        dispatchKeyHoldEvent(LvnEvent* event, bool(*func)(LvnKeyHoldEvent*, void*));
	LVN_API bool                        dispatchKeyPressedEvent(LvnEvent* event, bool(*func)(LvnKeyPressedEvent*, void*));
	LVN_API bool                        dispatchKeyReleasedEvent(LvnEvent* event, bool(*func)(LvnKeyReleasedEvent*, void*));
	LVN_API bool                        dispatchKeyTypedEvent(LvnEvent* event, bool(*func)(LvnKeyTypedEvent*, void*));
	LVN_API bool                        dispatchMouseButtonPressedEvent(LvnEvent* event, bool(*func)(LvnMouseButtonPressedEvent*, void*));
	LVN_API bool                        dispatchMouseButtonReleasedEvent(LvnEvent* event, bool(*func)(LvnMouseButtonReleasedEvent*, void*));
	LVN_API bool                        dispatchMouseMovedEvent(LvnEvent* event, bool(*func)(LvnMouseMovedEvent*, void*));
	LVN_API bool                        dispatchMouseScrolledEvent(LvnEvent* event, bool(*func)(LvnMouseScrolledEvent*, void*));
	LVN_API bool                        dispatchWindowCloseEvent(LvnEvent* event, bool(*func)(LvnWindowCloseEvent*, void*));
	LVN_API bool                        dispatchWindowFramebufferResizeEvent(LvnEvent* event, bool(*func)(LvnWindowFramebufferResizeEvent*, void*));
	LVN_API bool                        dispatchWindowFocusEvent(LvnEvent* event, bool(*func)(LvnWindowFocusEvent*, void*));
	LVN_API bool                        dispatchWindowLostFocusEvent(LvnEvent* event, bool(*func)(LvnWindowLostFocusEvent*, void*));
	LVN_API bool                        dispatchWindowMovedEvent(LvnEvent* event, bool(*func)(LvnWindowMovedEvent*, void*));
	LVN_API bool                        dispatchWindowResizeEvent(LvnEvent* event, bool(*func)(LvnWindowResizeEvent*, void*));

	/* [Window] */
	LVN_API LvnWindowApi                getWindowApi();
	LVN_API const char*                 getWindowApiName();

	LVN_API LvnResult                   createWindow(LvnWindow** window, LvnWindowCreateInfo* createInfo);
	LVN_API void                        destroyWindow(LvnWindow* window);
	LVN_API LvnWindowCreateInfo         configWindowInit(const char* title, int width, int height);

	LVN_API void                        windowUpdate(LvnWindow* window);
	LVN_API bool                        windowOpen(LvnWindow* window);
	LVN_API LvnPair<int>                windowGetDimensions(LvnWindow* window);
	LVN_API int                         windowGetWidth(LvnWindow* window);
	LVN_API int                         windowGetHeight(LvnWindow* window);
	LVN_API void                        windowSetEventCallback(LvnWindow* window, void (*callback)(LvnEvent*), void* userData);
	LVN_API void                        windowSetVSync(LvnWindow* window, bool enable);
	LVN_API bool                        windowGetVSync(LvnWindow* window);
	LVN_API void*                       windowGetNativeWindow(LvnWindow* window);
	LVN_API LvnRenderPass*              windowGetRenderPass(LvnWindow* window);
	LVN_API void                        windowSetContextCurrent(LvnWindow* window);


	// -- [SUBSECT]: Input Functions
	// ------------------------------------------------------------
	// - Use to get user input (eg. keyboard, mouse, window input)

	LVN_API bool                        keyPressed(LvnWindow* window, int keycode);
	LVN_API bool                        keyReleased(LvnWindow* window, int keycode);
	LVN_API bool                        mouseButtonPressed(LvnWindow* window, int button);
	LVN_API bool                        mouseButtonReleased(LvnWindow* window, int button);

	LVN_API LvnPair<float>              mouseGetPos(LvnWindow* window);
	LVN_API void                        mouseGetPos(LvnWindow* window, float* xpos, float* ypos);
	LVN_API float                       mouseGetX(LvnWindow* window);
	LVN_API float                       mouseGetY(LvnWindow* window);
	LVN_API void                        mouseSetCursor(LvnWindow* window, LvnMouseCursor);
	LVN_API void                        mouseSetInputMode(LvnWindow* window, LvnMouseInputMode mode);

	LVN_API LvnPair<int>                windowGetPos(LvnWindow* window);
	LVN_API void                        windowGetPos(LvnWindow* window, int* xpos, int* ypos);
	LVN_API LvnPair<int>                windowGetSize(LvnWindow* window);
	LVN_API void                        windowGetSize(LvnWindow* window, int* width, int* height);


	// -- [SUBSECT]: Graphics Functions
	// ------------------------------------------------------------
	// - Renderer functions with the prefix CmdDraw can only
	//     be used during command recording
	// - New graphics objects cannot be created or deleted
	//     during command recording

	LVN_API LvnGraphicsApi              getGraphicsApi();
	LVN_API const char*                 getGraphicsApiName();
	LVN_API void                        getPhysicalDevices(LvnPhysicalDevice** pPhysicalDevices, uint32_t* deviceCount);
	LVN_API LvnPhysicalDeviceProperties getPhysicalDeviceProperties(LvnPhysicalDevice* physicalDevice);
	LVN_API LvnPhysicalDeviceFeatures   getPhysicalDeviceFeatures(LvnPhysicalDevice* physicalDevice);
	LVN_API LvnResult                   checkPhysicalDeviceSupport(LvnPhysicalDevice* physicalDevice);
	LVN_API LvnResult                   setPhysicalDevice(LvnPhysicalDevice* physicalDevice);
	LVN_API LvnClipRegion               getRenderClipRegionEnum();

	LVN_API void                        renderBeginNextFrame(LvnWindow* window);                                                                          // begins the next frame of the window
	LVN_API void                        renderDrawSubmit(LvnWindow* window);                                                                              // submits all draw commands recorded and presents to window
	LVN_API void                        renderBeginCommandRecording(LvnWindow* window);                                                                   // begins command buffer when recording draw commands start
	LVN_API void                        renderEndCommandRecording(LvnWindow* window);                                                                     // ends command buffer when finished recording draw commands
	LVN_API void                        renderClearColor(LvnWindow* window, float r, float g, float b, float a);
	LVN_API void                        renderCmdDraw(LvnWindow* window, uint32_t vertexCount);
	LVN_API void                        renderCmdDrawIndexed(LvnWindow* window, uint32_t indexCount);
	LVN_API void                        renderCmdDrawInstanced(LvnWindow* window, uint32_t vertexCount, uint32_t instanceCount, uint32_t firstInstance);
	LVN_API void                        renderCmdDrawIndexedInstanced(LvnWindow* window, uint32_t indexCount, uint32_t instanceCount, uint32_t firstInstance);
	LVN_API void                        renderCmdSetStencilReference(uint32_t reference);
	LVN_API void                        renderCmdSetStencilMask(uint32_t compareMask, uint32_t writeMask);
	LVN_API void                        renderCmdBeginRenderPass(LvnWindow* window);                                                                      // begins renderpass when rendering starts
	LVN_API void                        renderCmdEndRenderPass(LvnWindow* window);                                                                        // ends renderpass when rendering has finished
	LVN_API void                        renderCmdBindPipeline(LvnWindow* window, LvnPipeline* pipeline);                                                  // bind a pipeline to begin shading during rendering
	LVN_API void                        renderCmdBindVertexBuffer(LvnWindow* window, LvnBuffer* buffer);                                                  // binds the vertex buffer within an LvnBuffer object
	LVN_API void                        renderCmdBindIndexBuffer(LvnWindow* window, LvnBuffer* buffer);                                                   // binds the index buffer within an LvnBuffer object
	LVN_API void                        renderCmdBindDescriptorSets(LvnWindow* window, LvnPipeline* pipeline, uint32_t firstSetIndex, uint32_t descriptorSetCount, LvnDescriptorSet** pDescriptorSets); // bind multiple descriptor sets to the shader (if multiple sets are used), Note that descriptor sets must be in order to how the sets are ordered in the pipeline
	LVN_API void                        renderCmdBeginFrameBuffer(LvnWindow* window, LvnFrameBuffer* frameBuffer);                                        // begins the framebuffer for recording offscreen render calls, similar to beginning the render pass
	LVN_API void                        renderCmdEndFrameBuffer(LvnWindow* window, LvnFrameBuffer* frameBuffer);                                          // ends recording to the framebuffer

	LVN_API LvnResult                   createShaderFromSrc(LvnShader** shader, LvnShaderCreateInfo* createInfo);                                         // create shader with the source code as input
	LVN_API LvnResult                   createShaderFromFileBin(LvnShader** shader, LvnShaderCreateInfo* createInfo);                                     // create shader with the file paths to the binary files (.spv) as input
	LVN_API LvnResult                   createShaderFromFileSrc(LvnShader** shader, LvnShaderCreateInfo* createInfo);                                     // create shader with the file paths to the source files as input
	LVN_API LvnResult                   createDescriptorLayout(LvnDescriptorLayout** descriptorLayout, LvnDescriptorLayoutCreateInfo* createInfo);        // create descriptor layout for the pipeline
	LVN_API LvnResult                   createPipeline(LvnPipeline** pipeline, LvnPipelineCreateInfo* createInfo);                                        // create pipeline to describe shading specifications
	LVN_API LvnResult                   createFrameBuffer(LvnFrameBuffer** frameBuffer, LvnFrameBufferCreateInfo* createInfo);                            // create framebuffer to render images to
	LVN_API LvnResult                   createBuffer(LvnBuffer** buffer, LvnBufferCreateInfo* createInfo);                                                // create a single buffer object that can hold both the vertex and index buffers
	LVN_API LvnResult                   createUniformBuffer(LvnUniformBuffer** uniformBuffer, LvnUniformBufferCreateInfo* createInfo);                    // create a uniform buffer object to send changing data to the shader pipeline
	LVN_API LvnResult                   createSampler(LvnSampler** sampler, LvnSamplerCreateInfo* createInfo);                                            // create a sampler object to store texture sampler data
	LVN_API LvnResult                   createTexture(LvnTexture** texture, LvnTextureCreateInfo* createInfo);                                            // create a texture object to store image data
	LVN_API LvnResult                   createTexture(LvnTexture** texture, LvnTextureSamplerCreateInfo* createInfo);                                     // create a texture object to store image data given a sampler object
	LVN_API LvnResult                   createCubemap(LvnCubemap** cubemap, LvnCubemapCreateInfo* createInfo);                                            // create a cubemap texture object that holds the textures of the cubemap
	LVN_API LvnResult                   createCubemap(LvnCubemap** cubemap, LvnCubemapHdrCreateInfo* createInfo);                                         // create a cubemap texture object that holds the hdr texture of the cubemap


	LVN_API void                        destroyShader(LvnShader* shader);                                                                                 // destroy shader module object
	LVN_API void                        destroyDescriptorLayout(LvnDescriptorLayout* descriptorLayout);                                                   // destroy descriptor layout
	LVN_API void                        destroyPipeline(LvnPipeline* pipeline);                                                                           // destroy pipeline object
	LVN_API void                        destroyFrameBuffer(LvnFrameBuffer* frameBuffer);                                                                  // destroy framebuffer object
	LVN_API void                        destroyBuffer(LvnBuffer* buffer);                                                                                 // destory buffers object
	LVN_API void                        destroyUniformBuffer(LvnUniformBuffer* uniformBuffer);                                                            // destroy uniform buffer object
	LVN_API void                        destroySampler(LvnSampler* sampler);                                                                              // destroy sampler object
	LVN_API void                        destroyTexture(LvnTexture* texture);                                                                              // destroy texture object
	LVN_API void                        destroyCubemap(LvnCubemap* cubemap);                                                                              // destroy cubemap object

	LVN_API uint32_t                    getAttributeFormatSize(LvnAttributeFormat format);
	LVN_API uint32_t                    getAttributeFormatComponentSize(LvnAttributeFormat format);
	LVN_API bool                        isAttributeFormatNormalizedType(LvnAttributeFormat format);
	LVN_API void                        pipelineSpecificationSetConfig(LvnPipelineSpecification* pipelineSpecification);
	LVN_API LvnPipelineSpecification    configPipelineSpecificationInit();
	LVN_API LvnResult                   allocateDescriptorSet(LvnDescriptorSet** descriptorSet, LvnDescriptorLayout* descriptorLayout);                   // create descriptor set to uplaod uniform data to pipeline

	LVN_API void                        bufferUpdateVertexData(LvnBuffer* buffer, void* vertices, uint64_t size, uint64_t offset);
	LVN_API void                        bufferUpdateIndexData(LvnBuffer* buffer, uint32_t* indices, uint64_t size, uint64_t offset);
	LVN_API void                        bufferResizeVertexBuffer(LvnBuffer* buffer, uint64_t size);
	LVN_API void                        bufferResizeIndexBuffer(LvnBuffer* buffer, uint64_t size);

	LVN_API LvnTexture*                 cubemapGetTextureData(LvnCubemap* cubemap);                                                                               // get the cubemap texture from the cubemap

	LVN_API void                        updateUniformBufferData(LvnUniformBuffer* uniformBuffer, void* data, uint64_t size, uint64_t offset);                     // update the data stored in a uniform or storage buffer
	LVN_API void                        updateDescriptorSetData(LvnDescriptorSet* descriptorSet, LvnDescriptorUpdateInfo* pUpdateInfo, uint32_t count);           // update the descriptor content within a descroptor set

	LVN_API LvnTexture*                 frameBufferGetImage(LvnFrameBuffer* frameBuffer, uint32_t attachmentIndex);                                               // get the texture image data (render pass attachment) from the framebuffer via the attachment index
	LVN_API LvnRenderPass*              frameBufferGetRenderPass(LvnFrameBuffer* frameBuffer);                                                                    // get the render pass from the framebuffer
	LVN_API void                        frameBufferResize(LvnFrameBuffer* frameBuffer, uint32_t width, uint32_t height);                                          // update the width and height of the new framebuffer (updates the image data dimensions), Note: call only when the image dimensions need to be changed
	LVN_API void                        frameBufferSetClearColor(LvnFrameBuffer* frameBuffer, uint32_t attachmentIndex, float r, float g, float b, float a);      // set the background color for the framebuffer for offscreen rendering
	LVN_API LvnDepthImageFormat         findSupportedDepthImageFormat(LvnDepthImageFormat* pDepthImageFormats, uint32_t count);

	LVN_API LvnImageData                loadImageData(const char* filepath, int forceChannels = 0, bool flipVertically = false);
	LVN_API LvnImageData                loadImageDataMemory(const uint8_t* data, int length, int forceChannels = 0, bool flipVertically = false);
	LVN_API LvnImageData                loadImageDataThread(const std::string filepath, int forceChannels = 0, bool flipVertically = false);
	LVN_API LvnImageData                loadImageDataMemoryThread(const uint8_t* data, int length, int forceChannels = 0, bool flipVertically = false);
	LVN_API LvnImageHdrData             loadHdrImageData(const char* filepath, int forceChannels = 0, bool flipVertically = false);

	LVN_API LvnResult                   writeImagePng(const LvnImageData* imageData, const char* filename);               // writes the image data into a png file with the filename/filepath
	LVN_API LvnResult                   writeImageJpg(const LvnImageData* imageData, const char* filename, int quality);  // writes the image data into a jpg file with the filename/filepath and the jpg quality (from 0...100)
	LVN_API LvnResult                   writeImageBmp(const LvnImageData* imageData, const char* filename);               // writes the image data into a bmp file with the filename/filepath

	LVN_API void                        imageFlipVertically(LvnImageData* imageData);                                     // flips the image vertically
	LVN_API void                        imageFlipHorizontally(LvnImageData* imageData);                                   // flips the image horizontally
	LVN_API void                        imageRotateCW(LvnImageData* imageData);                                           // rotates the image clockwise (right)
	LVN_API void                        imageRotateCCW(LvnImageData* imageData);                                          // rotates the image counter clockwise (left)

	LVN_API LvnModel                    loadModel(const char* filepath);
	LVN_API void                        unloadModel(LvnModel* model);


	// -- [SUBSECT]: Audio Functions
	// ------------------------------------------------------------

	LVN_API LvnResult                   createSound(LvnSound** sound, LvnSoundCreateInfo* createInfo);
	LVN_API void                        destroySound(LvnSound* sound);
	LVN_API LvnSoundCreateInfo          configSoundInit(const char* filepath);

	LVN_API void                        soundSetVolume(LvnSound* sound, float volume);
	LVN_API void                        soundSetPan(LvnSound* sound, float pan);
	LVN_API void                        soundSetPitch(LvnSound* sound, float pitch);
	LVN_API void                        soundSetLooping(LvnSound* sound, bool looping);
	LVN_API void                        soundPlayStart(LvnSound* sound);
	LVN_API void                        soundPlayStop(LvnSound* sound);
	LVN_API void                        soundTogglePause(LvnSound* sound);
	LVN_API bool                        soundIsPlaying(LvnSound* sound);
	LVN_API uint64_t                    soundGetTimeMiliseconds(LvnSound* sound);
	LVN_API float                       soundGetLengthSeconds(LvnSound* sound);


	// -- [SUBSECT]: Networking Functions
	// ------------------------------------------------------------

	LVN_API LvnResult                   createSocket(LvnSocket** socket, LvnSocketCreateInfo* createInfo);
	LVN_API void                        destroySocket(LvnSocket* socket);
	LVN_API LvnSocketCreateInfo         configSocketClientInit(uint32_t connectionCount, uint32_t channelCount, uint32_t inBandwidth, uint32_t outBandWidth);
	LVN_API LvnSocketCreateInfo         configSocketServerInit(LvnAddress address, uint32_t connectionCount, uint32_t channelCount, uint32_t inBandwidth, uint32_t outBandWidth);

	LVN_API uint32_t                    socketGetHostFromStr(const char* host);
	LVN_API LvnResult                   socketConnect(LvnSocket* socket, LvnAddress* address, uint32_t channelCount, uint32_t milliseconds);
	LVN_API LvnResult                   socketDisconnect(LvnSocket* socket, uint32_t milliseconds);
	LVN_API void                        socketSend(LvnSocket* socket, uint8_t channel, LvnPacket* packet);
	LVN_API LvnResult                   socketReceive(LvnSocket* socket, LvnPacket* packet, uint32_t milliseconds);


	// -- [SUBSECT]: Renderer Functions
	// ------------------------------------------------------------
	// - high end api functions

	LVN_API LvnResult                   renderInit(int width, int height, const char* title);
	LVN_API LvnResult                   renderInit(const LvnWindowCreateInfo* createInfo);


	// -- [SUBSECT]: ECS Functions
	// ------------------------------------------------------------

	LvnEntity createEntity();
	void destroyEntity(LvnEntity entity);
	LvnComponentManager* getComponentManager();

	template <typename T>
	void entityAddComponent(LvnEntity entity, const T& comp)
	{
		LvnComponentManager* compManager = lvn::getComponentManager();
		if (!compManager->has_component<T>())
			compManager->add_component<T>();

		LvnComponentArray<T>& compArray = compManager->get_component<T>();
		compArray.add_entity(entity, comp);
	}

	template <typename T, typename... Args>
	void entityAddComponent(LvnEntity entity, const T& comp, const Args&... args)
	{
		LvnComponentManager* compManager = lvn::getComponentManager();
		if (!compManager->has_component<T>())
			compManager->add_component<T>();

		LvnComponentArray<T>& compArray = compManager->get_component<T>();
		compArray.add_entity(entity, comp);

		entityAddComponent(entity, args...);
	}

	template <typename T>
	void entityRemoveComponent(LvnEntity entity)
	{
		LvnComponentArray<T>& compArray = lvn::getComponentManager()->get_component<T>();
		compArray.remove_entity(entity);
	}

	template <typename T, typename T2, typename... Args>
	void entityRemoveComponent(LvnEntity entity)
	{
		LvnComponentArray<T>& compArray = lvn::getComponentManager()->get_component<T>();
		compArray.remove_entity(entity);

		entityRemoveComponent<T2, Args...>(entity);
	}

	template <typename T>
	T& entityGetComponent(LvnEntity entity)
	{
		LvnComponentArray<T>& compArray = lvn::getComponentManager()->get_component<T>();
		return compArray.get_entity_component(entity);
	}

	template <typename... Ts>
	void entityUpdateSystem(LvnEntity* pEntities, uint64_t entityCount, void (*func)(Ts&...))
	{
		for (uint64_t i = 0; i < entityCount; i++)
		{
			func(entityGetComponent<Ts>(pEntities[i])...);
		}
	}



	// -- [SUBSECT]: Math Functions
	// ------------------------------------------------------------

	template <typename T>
	LVN_API T                           min(const T& n1, const T& n2) { return n1 < n2 ? n1 : n2; }

	template <typename T>
	LVN_API T                           max(const T& n1, const T& n2) { return n1 > n2 ? n1 : n2; }

	template <typename T>
	LVN_API T                           clamp(const T& val, const T& low, const T& high) { return lvn::max(lvn::min(val, high), low); }

	template <typename T>
	LVN_API LvnPair<T>                  midpoint(const T& x1, const T& y1, const T& x2, const T& y2) { return { (x1 + x2) / static_cast<T>(2), (y1 + y2) / static_cast<T>(2) }; }

	template <typename T>
	LVN_API T                           distance(const T& x1, const T& y1, const T& x2, const T& y2) { return sqrt(pow((x1 - x2), static_cast<T>(2)) + pow((y1 - y2), static_cast<T>(2))); }

	template <typename T>
	LVN_API bool                        within(T num, T within, T range) { return num <= (within + range) && num >= (within - range); }
	
	template <typename T>
	LVN_API bool                        within(T num, T within, T lowerRange, T upperRange) { return num <= (within + upperRange) && num >= (within - lowerRange); }

	LVN_API float radians(float deg);          // convert degrees to radians
	LVN_API float degrees(float rad);          // convert radians to degrees
	LVN_API float clampAngle(float rad);       // clamps the given angle in radians to the translated angle between 0 and 2 PI
	LVN_API float clampAngleDeg(float deg);    // clamps the given angle in degrees to the translated angle between 0 and 2 PI
	LVN_API float invSqrt(float num);
	LVN_API double derivative(double (*func)(double), double x, double delta = 0.001); // finds the instantaneous slope of the function given with a delta offset

	template <typename T>
	LVN_API LvnVec<2, T> normalize(const LvnVec<2, T>& v)
	{
		T u = static_cast<T>(1) / sqrt(v.x * v.x + v.y * v.y);
		return LvnVec<2, T>(v.x * u, v.y * u);
	}

	template <typename T>
	LVN_API LvnVec<3, T> normalize(const LvnVec<3, T>& v)
	{
		T u = static_cast<T>(1) / sqrt(v.x * v.x + v.y * v.y + v.z * v.z);
		return LvnVec<3, T>(v.x * u, v.y * u, v.z * u);
	}

	template <typename T>
	LVN_API LvnVec<4, T> normalize(const LvnVec<4, T>& v)
	{
		T u = static_cast<T>(1) / sqrt(v.x * v.x + v.y * v.y + v.z * v.z + v.w * v.w);
		return LvnVec<4, T>(v.x * u, v.y * u, v.z * u, v.w * u);
	}

	template <typename T>
	LVN_API LvnQuat_t<T> normalize(const LvnQuat_t<T>& quat)
	{
		const T qw = quat.w;
		const T qx = quat.x;
		const T qy = quat.y;
		const T qz = quat.z;

		const float n = static_cast<T>(1) / sqrt(qx * qx + qy * qy + qz * qz + qw * qw);

		return LvnQuat_t<T>(qw * n, qx * n, qy * n, qz * n);
	}

	template <typename T>
	LVN_API T mag(LvnVec<2, T> v)
	{
		return sqrt(v.x * v.x + v.y * v.y);
	}

	template <typename T>
	LVN_API T mag(LvnVec<3, T> v)
	{
		return sqrt(v.x * v.x + v.y * v.y + v.z * v.z);
	}

	template <typename T>
	LVN_API T mag(LvnVec<4, T> v)
	{
		return sqrt(v.x * v.x + v.y * v.y + v.z * v.z + v.w * v.w);
	}

	template <typename T>
	LVN_API T mag2(LvnVec<2, T> v)
	{
		return v.x * v.x + v.y * v.y;
	}

	template <typename T>
	LVN_API T mag2(LvnVec<3, T> v)
	{
		return v.x * v.x + v.y * v.y + v.z * v.z;
	}

	template <typename T>
	LVN_API T mag2(LvnVec<4, T> v)
	{
		return v.x * v.x + v.y * v.y + v.z * v.z + v.w * v.w;
	}

	template <typename T>
	LVN_API T mag2(const LvnQuat_t<T>& q)
	{
		return q.w * q.w + q.x * q.x + q.y * q.y + q.z * q.z;
	}

	template <typename T>
	LVN_API LvnVec<3, T> cross(const LvnVec<3, T>& v1, const LvnVec<3, T>& v2)
	{
		const T cx = v1.y * v2.z - v1.z * v2.y;
		const T cy = v1.z * v2.x - v1.x * v2.z;
		const T cz = v1.x * v2.y - v1.y * v2.x;
		return LvnVec<3, T>(cx, cy, cz);
	}

	template <typename T>
	LVN_API T dot(const LvnVec<2, T>& v1, const LvnVec<2, T>& v2)
	{
		return v1.x * v2.x + v1.y * v2.y;
	}

	template <typename T>
	LVN_API T dot(const LvnVec<3, T>& v1, const LvnVec<3, T>& v2)
	{
		return v1.x * v2.x + v1.y * v2.y + v1.z * v2.z;
	}

	template <typename T>
	LVN_API T dot(const LvnVec<4, T>& v1, const LvnVec<4, T>& v2)
	{
		return v1.x * v2.x + v1.y * v2.y + v1.z * v2.z + v1.w * v2.w;
	}

	template <typename T>
	LVN_API T dot(const LvnQuat_t<T>& q1, const LvnQuat_t<T>& q2)
	{
		return q1.w * q2.w + q1.x * q2.x + q1.y * q2.y + q1.z * q2.z;
	}

	template <typename T>
	LVN_API T angle(const LvnVec<3, T>& v1, const LvnVec<3, T>& v2)
	{
		return acos(lvn::clamp(lvn::dot(v1, v2), T(-1), T(1)));
	}

	template <typename T>
	LVN_API LvnQuat_t<T> conjugate(const LvnQuat_t<T>& q)
	{
		return LvnQuat_t<T>(q.w, -q.x, -q.y, -q.z);
	}

	template <typename T>
	LVN_API LvnMat<2, 2, T> transpose(const LvnMat<2, 2, T>& m)
	{
		LvnMat<2, 2, T> result;
		result[0][0] = m[0][0];
		result[0][1] = m[1][0];
		result[1][0] = m[0][1];
		result[1][1] = m[1][1];
		return result;
	}

	template <typename T>
	LVN_API LvnMat<3, 3, T> transpose(const LvnMat<3, 3, T>& m)
	{
		LvnMat<3, 3, T> result;
		result[0][0] = m[0][0];
		result[0][1] = m[1][0];
		result[0][2] = m[2][0];
		result[1][0] = m[0][1];
		result[1][1] = m[1][1];
		result[1][2] = m[2][1];
		result[2][0] = m[0][2];
		result[2][1] = m[1][2];
		result[2][2] = m[2][2];
		return result;
	}

	template <typename T>
	LVN_API LvnMat<4, 4, T> transpose(const LvnMat<4, 4, T>& m)
	{
		LvnMat<4, 4, T> result;
		result[0][0] = m[0][0];
		result[0][1] = m[1][0];
		result[0][2] = m[2][0];
		result[0][3] = m[3][0];
		result[1][0] = m[0][1];
		result[1][1] = m[1][1];
		result[1][2] = m[2][1];
		result[1][3] = m[3][1];
		result[2][0] = m[0][2];
		result[2][1] = m[1][2];
		result[2][2] = m[2][2];
		result[2][3] = m[3][2];
		result[3][0] = m[0][3];
		result[3][1] = m[1][3];
		result[3][2] = m[2][3];
		result[3][3] = m[3][3];
		return result;
	}

	template <typename T>
	LVN_API LvnMat<3, 2, T> transpose(const LvnMat<2, 3, T>& m)
	{
		LvnMat<3, 2, T> result;
		result[0][0] = m[0][0];
		result[0][1] = m[1][0];
		result[1][0] = m[0][1];
		result[1][1] = m[1][1];
		result[2][0] = m[0][2];
		result[2][1] = m[1][2];
		return result;
	}

	template <typename T>
	LVN_API LvnMat<4, 2, T> transpose(const LvnMat<2, 4, T>& m)
	{
		LvnMat<4, 2, T> result;
		result[0][0] = m[0][0];
		result[0][1] = m[1][0];
		result[1][0] = m[0][1];
		result[1][1] = m[1][1];
		result[2][0] = m[0][2];
		result[2][1] = m[1][2];
		result[3][0] = m[0][3];
		result[3][1] = m[1][3];
		return result;
	}

	template <typename T>
	LVN_API LvnMat<2, 3, T> transpose(const LvnMat<3, 2, T>& m)
	{
		LvnMat<2, 3, T> result;
		result[0][0] = m[0][0];
		result[0][1] = m[1][0];
		result[0][2] = m[2][0];
		result[1][0] = m[0][1];
		result[1][1] = m[1][1];
		result[1][2] = m[2][1];
		return result;
	}

	template <typename T>
	LVN_API LvnMat<4, 3, T> transpose(const LvnMat<3, 4, T>& m)
	{
		LvnMat<4, 3, T> result;
		result[0][0] = m[0][0];
		result[0][1] = m[1][0];
		result[0][2] = m[2][0];
		result[1][0] = m[0][1];
		result[1][1] = m[1][1];
		result[1][2] = m[2][1];
		result[2][0] = m[0][2];
		result[2][1] = m[1][2];
		result[2][2] = m[2][2];
		result[3][0] = m[0][3];
		result[3][1] = m[1][3];
		result[3][2] = m[2][3];
		return result;
	}

	template <typename T>
	LVN_API LvnMat<2, 4, T> transpose(const LvnMat<4, 2, T>& m)
	{
		LvnMat<2, 4, T> result;
		result[0][0] = m[0][0];
		result[0][1] = m[1][0];
		result[0][2] = m[2][0];
		result[0][3] = m[3][0];
		result[1][0] = m[0][1];
		result[1][1] = m[1][1];
		result[1][2] = m[2][1];
		result[1][3] = m[3][1];
		return result;
	}

	template <typename T>
	LVN_API LvnMat<3, 4, T> transpose(const LvnMat<4, 3, T>& m)
	{
		LvnMat<3, 4, T> result;
		result[0][0] = m[0][0];
		result[0][1] = m[1][0];
		result[0][2] = m[2][0];
		result[0][3] = m[3][0];
		result[1][0] = m[0][1];
		result[1][1] = m[1][1];
		result[1][2] = m[2][1];
		result[1][3] = m[3][1];
		result[2][0] = m[0][2];
		result[2][1] = m[1][2];
		result[2][2] = m[2][2];
		result[2][3] = m[3][2];
		return result;
	}

	template <typename T>
	LVN_API T determinant(const LvnMat<2, 2, T>& m)
	{
		return m[0][0] * m[1][1] - m[1][0] * m[0][1];
	}

	template <typename T>
	LVN_API T determinant(const LvnMat<3, 3, T>& m)
	{
		return + m[0][0] * (m[1][1] * m[2][2] - m[2][1] * m[1][2])
		       - m[1][0] * (m[0][1] * m[2][2] - m[2][1] * m[0][2])
		       + m[2][0] * (m[0][1] * m[1][2] - m[1][1] * m[0][2]);
	}

	template <typename T>
	LVN_API T determinant(const LvnMat<4, 4, T>& m)
	{
		T sub00 = m[2][2] * m[3][3] - m[3][2] * m[2][3];
		T sub01 = m[2][1] * m[3][3] - m[3][1] * m[2][3];
		T sub02 = m[2][1] * m[3][2] - m[3][1] * m[2][2];
		T sub03 = m[2][0] * m[3][3] - m[3][0] * m[2][3];
		T sub04 = m[2][0] * m[3][2] - m[3][0] * m[2][2];
		T sub05 = m[2][0] * m[3][1] - m[3][0] * m[2][1];

		LvnVec<4, T> detCof(
			+ (m[1][1] * sub00 - m[1][2] * sub01 + m[1][3] * sub02),
			- (m[1][0] * sub00 - m[1][2] * sub03 + m[1][3] * sub04),
			+ (m[1][0] * sub01 - m[1][1] * sub03 + m[1][3] * sub05),
			- (m[1][0] * sub02 - m[1][1] * sub04 + m[1][2] * sub05));

		return m[0][0] * detCof[0] + m[0][1] * detCof[1] +
		       m[0][2] * detCof[2] + m[0][3] * detCof[3];
	}

	template <typename T>
	LVN_API LvnMat<2, 2, T> inverse(const LvnMat<2, 2, T>& m)
	{
		T oneOverDeterminant = static_cast<T>(1) / (
			+ m[0][0] * m[1][1]
			- m[1][0] * m[0][1]);

		LvnMat<2, 2, T> inverse(
			+ m[1][1] * oneOverDeterminant,
			- m[0][1] * oneOverDeterminant,
			- m[1][0] * oneOverDeterminant,
			+ m[0][0] * oneOverDeterminant);

		return inverse;
	}

	template <typename T>
	LVN_API LvnMat<3, 3, T> inverse(const LvnMat<3, 3, T>& m)
	{
		T oneOverDeterminant = static_cast<T>(1) / (
			+ m[0][0] * (m[1][1] * m[2][2] - m[2][1] * m[1][2])
			- m[1][0] * (m[0][1] * m[2][2] - m[2][1] * m[0][2])
			+ m[2][0] * (m[0][1] * m[1][2] - m[1][1] * m[0][2]));

		LvnMat<3, 3, T> inverse;
		inverse[0][0] = + (m[1][1] * m[2][2] - m[2][1] * m[1][2]) * oneOverDeterminant;
		inverse[1][0] = - (m[1][0] * m[2][2] - m[2][0] * m[1][2]) * oneOverDeterminant;
		inverse[2][0] = + (m[1][0] * m[2][1] - m[2][0] * m[1][1]) * oneOverDeterminant;
		inverse[0][1] = - (m[0][1] * m[2][2] - m[2][1] * m[0][2]) * oneOverDeterminant;
		inverse[1][1] = + (m[0][0] * m[2][2] - m[2][0] * m[0][2]) * oneOverDeterminant;
		inverse[2][1] = - (m[0][0] * m[2][1] - m[2][0] * m[0][1]) * oneOverDeterminant;
		inverse[0][2] = + (m[0][1] * m[1][2] - m[1][1] * m[0][2]) * oneOverDeterminant;
		inverse[1][2] = - (m[0][0] * m[1][2] - m[1][0] * m[0][2]) * oneOverDeterminant;
		inverse[2][2] = + (m[0][0] * m[1][1] - m[1][0] * m[0][1]) * oneOverDeterminant;

		return inverse;
	}

	template <typename T>
	LVN_API LvnMat<4, 4, T> inverse(const LvnMat<4, 4, T>& m)
	{
		T coef00 = m[2][2] * m[3][3] - m[3][2] * m[2][3];
		T coef02 = m[1][2] * m[3][3] - m[3][2] * m[1][3];
		T coef03 = m[1][2] * m[2][3] - m[2][2] * m[1][3];

		T coef04 = m[2][1] * m[3][3] - m[3][1] * m[2][3];
		T coef06 = m[1][1] * m[3][3] - m[3][1] * m[1][3];
		T coef07 = m[1][1] * m[2][3] - m[2][1] * m[1][3];

		T coef08 = m[2][1] * m[3][2] - m[3][1] * m[2][2];
		T coef10 = m[1][1] * m[3][2] - m[3][1] * m[1][2];
		T coef11 = m[1][1] * m[2][2] - m[2][1] * m[1][2];

		T coef12 = m[2][0] * m[3][3] - m[3][0] * m[2][3];
		T coef14 = m[1][0] * m[3][3] - m[3][0] * m[1][3];
		T coef15 = m[1][0] * m[2][3] - m[2][0] * m[1][3];

		T coef16 = m[2][0] * m[3][2] - m[3][0] * m[2][2];
		T coef18 = m[1][0] * m[3][2] - m[3][0] * m[1][2];
		T coef19 = m[1][0] * m[2][2] - m[2][0] * m[1][2];

		T coef20 = m[2][0] * m[3][1] - m[3][0] * m[2][1];
		T coef22 = m[1][0] * m[3][1] - m[3][0] * m[1][1];
		T coef23 = m[1][0] * m[2][1] - m[2][0] * m[1][1];

		LvnVec<4, T> fac0(coef00, coef00, coef02, coef03);
		LvnVec<4, T> fac1(coef04, coef04, coef06, coef07);
		LvnVec<4, T> fac2(coef08, coef08, coef10, coef11);
		LvnVec<4, T> fac3(coef12, coef12, coef14, coef15);
		LvnVec<4, T> fac4(coef16, coef16, coef18, coef19);
		LvnVec<4, T> fac5(coef20, coef20, coef22, coef23);

		LvnVec<4, T> vec0(m[1][0], m[0][0], m[0][0], m[0][0]);
		LvnVec<4, T> vec1(m[1][1], m[0][1], m[0][1], m[0][1]);
		LvnVec<4, T> vec2(m[1][2], m[0][2], m[0][2], m[0][2]);
		LvnVec<4, T> vec3(m[1][3], m[0][3], m[0][3], m[0][3]);

		LvnVec<4, T> inv0(vec1 * fac0 - vec2 * fac1 + vec3 * fac2);
		LvnVec<4, T> inv1(vec0 * fac0 - vec2 * fac3 + vec3 * fac4);
		LvnVec<4, T> inv2(vec0 * fac1 - vec1 * fac3 + vec3 * fac5);
		LvnVec<4, T> inv3(vec0 * fac2 - vec1 * fac4 + vec2 * fac5);

		LvnVec<4, T> signA(+1, -1, +1, -1);
		LvnVec<4, T> signB(-1, +1, -1, +1);
		LvnMat<4, 4, T> inverse(inv0 * signA, inv1 * signB, inv2 * signA, inv3 * signB);

		LvnVec<4, T> row0(inverse[0][0], inverse[1][0], inverse[2][0], inverse[3][0]);

		LvnVec<4, T> dot0(m[0] * row0);
		T dot1 = (dot0.x + dot0.y) + (dot0.z + dot0.w);

		T oneOverDeterminant = static_cast<T>(1) / dot1;

		return inverse * oneOverDeterminant;
	}

	template <typename T>
	LVN_API LvnQuat_t<T> inverse(const LvnQuat_t<T>& q)
	{
		return lvn::conjugate(q) / lvn::dot(q, q);
	}

	template <typename T>
	LVN_API T lerp(const T& start, const T& end, float t)
	{
		return start + t * (end - start);
	}

	template <typename T>
	LVN_API LvnVec<2, T> lerp(const LvnVec<2, T>& start, const LvnVec<2, T>& end, float t)
	{
		return LvnVec<2, T>(lerp(start.x, end.x, t), lerp(start.y, end.y, t));
	}

	template <typename T>
	LVN_API LvnVec<3, T> lerp(const LvnVec<3, T>& start, const LvnVec<3, T>& end, float t)
	{
		return LvnVec<3, T>(lerp(start.x, end.x, t), lerp(start.y, end.y, t), lerp(start.z, end.z, t));
	}

	template <typename T>
	LVN_API LvnVec<4, T> lerp(const LvnVec<4, T>& start, const LvnVec<4, T>& end, float t)
	{
		return LvnVec<4, T>(lerp(start.x, end.x, t), lerp(start.y, end.y, t), lerp(start.z, end.z, t), lerp(start.w, end.w, t));
	}

	template <typename T>
	LVN_API LvnQuat_t<T> slerp(const LvnQuat_t<T>& q1, const LvnQuat_t<T>& q2, float t)
	{
		LvnQuat_t<T> q2s = q2;

		T cosTheta = dot(q1, q2);

		if (cosTheta < static_cast<T>(0))
		{
			q2s = -q2;
			cosTheta = -cosTheta;
		}

		if(cosTheta > static_cast<T>(1) - std::numeric_limits<T>::epsilon())
		{
			return lvn::normalize(LvnQuat_t<T>(
				lvn::lerp(q1.w, q2s.w, t),
				lvn::lerp(q1.x, q2s.x, t),
				lvn::lerp(q1.y, q2s.y, t),
				lvn::lerp(q1.z, q2s.z, t)));
		}
		else
		{
			T angle = acos(cosTheta);
			return (sin((static_cast<T>(1) - t) * angle) * q1 + sin(t * angle) * q2s) / sin(angle);
		}
	}

	template <typename T>
	LVN_API LvnMat<4, 4, T> orthoRHZO(T left, T right, T bottom, T top, T zNear, T zFar)
	{
		LvnMat<4, 4, T> matrix(static_cast<T>(1));
		matrix[0][0] = static_cast<T>(2) / (right - left);
		matrix[1][1] = static_cast<T>(2) / (top - bottom);
		matrix[2][2] = - static_cast<T>(2) / (zFar - zNear);
		matrix[3][0] = - (right + left)  / (right - left);
		matrix[3][1] = - (top + bottom)  / (top - bottom);
		matrix[3][2] = - (zFar + zNear) / (zFar - zNear);
		return matrix;
	}

	template <typename T>
	LVN_API LvnMat<4, 4, T> orthoRHNO(T left, T right, T bottom, T top, T zNear, T zFar)
	{
		LvnMat<4, 4, T> matrix(static_cast<T>(1));
		matrix[0][0] = static_cast<T>(2) / (right - left);
		matrix[1][1] = static_cast<T>(2) / (top - bottom);
		matrix[2][2] = - static_cast<T>(2) / (zFar - zNear);
		matrix[3][0] = - (right + left)  / (right - left);
		matrix[3][1] = - (top + bottom)  / (top - bottom);
		matrix[3][2] = - zNear / (zFar - zNear);
		return matrix;
	}

	template <typename T>
	LVN_API LvnMat<4, 4, T> orthoLHZO(T left, T right, T bottom, T top, T zNear, T zFar)
	{
		LvnMat<4, 4, T> matrix(static_cast<T>(1));
		matrix[0][0] = static_cast<T>(2) / (right - left);
		matrix[1][1] = static_cast<T>(2) / (top - bottom);
		matrix[2][2] = static_cast<T>(1) / (zFar - zNear);
		matrix[3][0] = - (right + left)  / (right - left);
		matrix[3][1] = - (top + bottom)  / (top - bottom);
		matrix[3][2] = - zNear / (zFar - zNear);
		return matrix;
	}

	template <typename T>
	LVN_API LvnMat<4, 4, T> orthoLHNO(T left, T right, T bottom, T top, T zNear, T zFar)
	{
		LvnMat<4, 4, T> matrix(static_cast<T>(1));
		matrix[0][0] = static_cast<T>(2) / (right - left);
		matrix[1][1] = static_cast<T>(2) / (top - bottom);
		matrix[2][2] = static_cast<T>(2) / (zFar - zNear);
		matrix[3][0] = - (right + left)  / (right - left);
		matrix[3][1] = - (top + bottom)  / (top - bottom);
		matrix[3][2] = - (zFar + zNear) / (zFar - zNear);
		return matrix;
	}

	template <typename T>
	LVN_API LvnMat<4, 4, T> ortho(T left, T right, T bottom, T top, T zNear, T zFar)
	{
		switch (lvn::getRenderClipRegionEnum())
		{
			case Lvn_ClipRegion_RHZO: { return lvn::orthoRHZO(left, right, bottom, top, zNear, zFar); }
			case Lvn_ClipRegion_RHNO: { return lvn::orthoRHNO(left, right, bottom, top, zNear, zFar); }
			case Lvn_ClipRegion_LHZO: { return lvn::orthoLHZO(left, right, bottom, top, zNear, zFar); }
			case Lvn_ClipRegion_LHNO: { return lvn::orthoLHNO(left, right, bottom, top, zNear, zFar); }

			default: { return lvn::orthoRHNO(left, right, bottom, top, zNear, zFar); } // opengl default
		}
	}

	template <typename T>
	LVN_API LvnMat<4, 4, T> perspectiveRHZO(const T& fovy, const T& aspect, const T& zNear, const T& zFar)
	{
		T tanHalfFov = static_cast<T>(tan(fovy / 2));

		LvnMat<4, 4, T> matrix(0);
		matrix[0][0] = static_cast<T>(1) / (aspect * tanHalfFov);
		matrix[1][1] = static_cast<T>(1) / (tanHalfFov);
		matrix[2][2] = zFar / (zNear - zFar);
		matrix[2][3] = static_cast<T>(1);
		matrix[3][2] = - (zFar * zNear) / (zFar - zNear);

		return matrix;
	}

	template <typename T>
	LVN_API LvnMat<4, 4, T> perspectiveRHNO(const T& fovy, const T& aspect, const T& zNear, const T& zFar)
	{
		T tanHalfFov = static_cast<T>(tan(fovy / 2));

		LvnMat<4, 4, T> matrix(0);
		matrix[0][0] = static_cast<T>(1) / (aspect * tanHalfFov);
		matrix[1][1] = static_cast<T>(1) / (tanHalfFov);
		matrix[2][2] = - (zFar + zNear) / (zFar - zNear);
		matrix[2][3] = - static_cast<T>(1);
		matrix[3][2] = - (static_cast<T>(2) * zFar * zNear) / (zFar - zNear);

		return matrix;
	}

	template <typename T>
	LVN_API LvnMat<4, 4, T> perspectiveLHZO(const T& fovy, const T& aspect, const T& zNear, const T& zFar)
	{
		T tanHalfFov = static_cast<T>(tan(fovy / 2));

		LvnMat<4, 4, T> matrix(0);
		matrix[0][0] = static_cast<T>(1) / (aspect * tanHalfFov);
		matrix[1][1] = static_cast<T>(1) / (tanHalfFov);
		matrix[2][2] = zFar / (zFar - zNear);
		matrix[2][3] = static_cast<T>(1);
		matrix[3][2] = - (zFar * zNear) / (zFar - zNear);

		return matrix;
	}

	template <typename T>
	LVN_API LvnMat<4, 4, T> perspectiveLHNO(const T& fovy, const T& aspect, const T& zNear, const T& zFar)
	{
		T tanHalfFov = static_cast<T>(tan(fovy / 2));

		LvnMat<4, 4, T> matrix(0);
		matrix[0][0] = static_cast<T>(1) / (aspect * tanHalfFov);
		matrix[1][1] = static_cast<T>(1) / (tanHalfFov);
		matrix[2][2] = (zFar + zNear) / (zFar - zNear);
		matrix[2][3] = static_cast<T>(1);
		matrix[3][2] = - (static_cast<T>(2) * zFar * zNear) / (zFar - zNear);

		return matrix;
	}

	template <typename T>
	LVN_API LvnMat<4, 4, T> perspective(const T& fovy, const T& aspect, const T& zNear, const T& zFar)
	{
		switch (lvn::getRenderClipRegionEnum())
		{
			case Lvn_ClipRegion_RHZO: { return lvn::perspectiveRHZO(fovy, aspect, zNear, zFar); }
			case Lvn_ClipRegion_RHNO: { return lvn::perspectiveRHNO(fovy, aspect, zNear, zFar); }
			case Lvn_ClipRegion_LHZO: { return lvn::perspectiveLHZO(fovy, aspect, zNear, zFar); }
			case Lvn_ClipRegion_LHNO: { return lvn::perspectiveLHNO(fovy, aspect, zNear, zFar); }

			default: { return lvn::perspectiveRHNO(fovy, aspect, zNear, zFar); } // opengl default
		}
	}

	template <typename T>
	LVN_API LvnMat<4, 4, T> lookAtRH(const LvnVec<3, T>& eye, const LvnVec<3, T>& center, const LvnVec<3, T>& up)
	{
		LvnVec<3, T> f(lvn::normalize(center - eye));
		LvnVec<3, T> s(lvn::normalize(lvn::cross(f, up)));
		LvnVec<3, T> u(lvn::cross(s, f));

		LvnMat<4, 4, T> matrix(static_cast<T>(1));
		matrix[0][0] =  s.x;
		matrix[1][0] =  s.y;
		matrix[2][0] =  s.z;
		matrix[0][1] =  u.x;
		matrix[1][1] =  u.y;
		matrix[2][1] =  u.z;
		matrix[0][2] = -f.x;
		matrix[1][2] = -f.y;
		matrix[2][2] = -f.z;
		matrix[3][0] = -lvn::dot(s, eye);
		matrix[3][1] = -lvn::dot(u, eye);
		matrix[3][2] =  lvn::dot(f, eye);
		return matrix;
	}

	template <typename T>
	LVN_API LvnMat<4, 4, T> lookAtLH(const LvnVec<3, T>& eye, const LvnVec<3, T>& center, const LvnVec<3, T>& up)
	{
		LvnVec<3, T> f(lvn::normalize(center - eye));
		LvnVec<3, T> s(lvn::normalize(lvn::cross(up, f)));
		LvnVec<3, T> u(lvn::cross(f, s));

		LvnMat<4, 4, T> matrix(static_cast<T>(1));
		matrix[0][0] = s.x;
		matrix[1][0] = s.y;
		matrix[2][0] = s.z;
		matrix[0][1] = u.x;
		matrix[1][1] = u.y;
		matrix[2][1] = u.z;
		matrix[0][2] = f.x;
		matrix[1][2] = f.y;
		matrix[2][2] = f.z;
		matrix[3][0] = -lvn::dot(s, eye);
		matrix[3][1] = -lvn::dot(u, eye);
		matrix[3][2] = -lvn::dot(f, eye);
		return matrix;
	}

	template <typename T>
	LVN_API LvnMat<4, 4, T> lookAt(const LvnVec<3, T>& eye, const LvnVec<3, T>& center, const LvnVec<3, T>& up)
	{
		switch (lvn::getRenderClipRegionEnum())
		{
			case Lvn_ClipRegion_RHZO: { return lvn::lookAtRH(eye, center, up); }
			case Lvn_ClipRegion_RHNO: { return lvn::lookAtRH(eye, center, up); }
			case Lvn_ClipRegion_LHZO: { return lvn::lookAtLH(eye, center, up); }
			case Lvn_ClipRegion_LHNO: { return lvn::lookAtLH(eye, center, up); }

			default: { return lvn::lookAtRH(eye, center, up); } // opengl default
		}
	}

	template <typename T>
	LVN_API LvnMat<4, 4, T> translate(const LvnMat<4, 4, T>& mat, const LvnVec<3, T>& vec)
	{
		LvnMat<4, 4, T> translate(static_cast<T>(1));
		translate[3][0] = vec.x;
		translate[3][1] = vec.y;
		translate[3][2] = vec.z;

		return mat * translate;
	}

	template <typename T>
	LVN_API LvnMat<4, 4, T> scale(const LvnMat<4, 4, T>& mat, const LvnVec<3, T>& vec)
	{
		LvnMat<4, 4, T> scale(static_cast<T>(1));
		scale[0][0] = vec.x;
		scale[1][1] = vec.y;
		scale[2][2] = vec.z;

		return mat * scale;
	}

	template <typename T>
	LVN_API LvnMat<4, 4, T> rotate(const LvnMat<4, 4, T>& mat, T angle, const LvnVec<3, T>& axis)
	{
		const T c = cos(angle);
		const T s = sin(angle);
		const T nc = static_cast<T>(1) - cos(angle);

		LvnMat<4, 4, T> rotate(static_cast<T>(1));
		rotate[0][0] = c + axis.x * axis.x * nc;
		rotate[0][1] = axis.x * axis.y * nc + axis.z * s;
		rotate[0][2] = axis.x * axis.z * nc - axis.y * s;

		rotate[1][0] = axis.x * axis.y * nc - axis.z * s;
		rotate[1][1] = c + axis.y * axis.y * nc;
		rotate[1][2] = axis.y * axis.z * nc + axis.x * s;

		rotate[2][0] = axis.x * axis.z * nc + axis.y * s;
		rotate[2][1] = axis.y * axis.z * nc - axis.x * s;
		rotate[2][2] = c + axis.z * axis.z * nc;

		return mat * rotate;
	}

	template <typename T>
	LvnVec<2, T> rotate(const LvnVec<2, T>& v, const T& angle)
	{
		LvnVec<2, T> result;
		const T rcos(cos(angle));
		const T rsin(sin(angle));

		result.x = v.x * rcos - v.y * rsin;
		result.y = v.x * rsin + v.y * rcos;
		return result;
	}

	template <typename T>
	LvnVec<3, T> rotate(const LvnVec<3, T>& v, const T& angle, const LvnVec<3, T>& axis)
	{
		return LvnMat<3, 3, T>(lvn::rotate(LvnMat<4, 4, T>(static_cast<T>(1)), angle, axis)) * v;
	}

	template <typename T>
	LVN_API LvnQuat_t<T> angleAxis(const T& angle, const LvnVec<3, T>& axis)
	{
		const T s = sin(angle / 2);
		return LvnQuat_t<T>(cos(angle / 2), axis.x * s, axis.y * s, axis.z * s);
	}

	template <typename T>
	LVN_API LvnMat<4, 4, T> quatToMat4(const LvnQuat_t<T> quat)
	{
		const T w = quat.w;
		const T x = quat.x;
		const T y = quat.y;
		const T z = quat.z;

		LvnMat<4, 4, T> matrix(static_cast<T>(1));
		matrix[0][0] = static_cast<T>(1) - 2 * (y * y + z * z);
		matrix[0][1] = 2 * (x * y + w * z);
		matrix[0][2] = 2 * (x * z - w * y);
		matrix[1][0] = 2 * (x * y - w * z);
		matrix[1][1] = static_cast<T>(1) - 2 * (x * x + z * z);
		matrix[1][2] = 2 * (y * z + w * x);
		matrix[2][0] = 2 * (x * z + w * y);
		matrix[2][1] = 2 * (y * z - w * x);
		matrix[2][2] = static_cast<T>(1) - 2 * (x * x + y * y);

		return matrix;
	}
}


// ------------------------------------------------------------
// [SECTION]: Struct Implementations
// ------------------------------------------------------------


// -- [SUBSECT]: Data Structures
// ------------------------------------------------------------
// - Basic data structures for use of allocating or handling data

template<typename T>
struct LvnPair
{
	union { T p1, x, width; };
	union { T p2, y, height; };
};

template<typename T1, typename T2>
struct LvnDoublePair
{
	union { T1 p1, x, width; };
	union { T2 p2, y, height; };
};


template<typename T, size_t N>
class LvnArray
{
private:
	T m_Data[N];

public:
	LvnArray() {}
	LvnArray(T* data, size_t size)
	{
		memcpy(m_Data, data, size);
	}

	T& operator [](size_t i)
	{
		LVN_CORE_ASSERT(i < N, "%s, element index out of range", typeid(this).name());
		return m_Data[i];
	}
	const T& operator [](size_t i) const
	{
		LVN_CORE_ASSERT(i < N, "%s, element index out of range", typeid(this).name());
		return m_Data[i];
	}

	T* data()                { return m_Data; }
	const T* data() const    { return m_Data; }
	size_t size()            { return N; }
};

template<typename T>
class LvnData
{
private:
	T* m_Data;
	size_t m_Size, m_MemSize;

public:
	LvnData()
		: m_Data(0), m_Size(0), m_MemSize(0) {}

	~LvnData()
	{
		delete [] m_Data;
	}

	LvnData(const T* data, size_t size)
	{
		m_Size = size;
		m_MemSize = size * sizeof(T);
		m_Data = new T[size];

		for (size_t i = 0; i < size; i++)
			m_Data[i] = data[i];
	}
	LvnData(const LvnData<T>& other)
	{
		m_Size = other.m_Size;
		m_MemSize = other.m_MemSize;
		m_Data = new T[other.m_Size];

		for (size_t i = 0; i < other.m_Size; i++)
			m_Data[i] = other.m_Data[i];
	}
	LvnData(LvnData<T>&& other)
	{
		m_Size = other.m_Size;
		m_MemSize = other.m_MemSize;
		m_Data = other.m_Data;
		other.m_Size = 0;
		other.m_MemSize = 0;
		other.m_Data = nullptr;
	}
	LvnData<T>& operator=(const LvnData<T>& other)
	{
		delete [] m_Data;
		m_Size = other.m_Size;
		m_MemSize = other.m_MemSize;
		m_Data = new T[other.m_Size];

		for (size_t i = 0; i < other.m_Size; i++)
			m_Data[i] = other.m_Data[i];

		return *this;
	}
	LvnData<T>& operator=(LvnData<T>&& other)
	{
		if (this != &other)
		{
			delete [] m_Data;

			m_Size = other.m_Size;
			m_MemSize = other.m_MemSize;
			m_Data = other.m_Data;

			other.m_Size = 0;
			other.m_MemSize = 0;
			other.m_Data = nullptr;
		}
		return *this;
	}

	T& operator[](size_t i)
	{
		LVN_CORE_ASSERT(i < m_Size, "%s, element index out of range", typeid(this).name());
		return m_Data[i];
	}
	const T& operator [](size_t i) const
	{
		LVN_CORE_ASSERT(i < m_Size, "%s, element index out of range", typeid(this).name());
		return m_Data[i];
	}

	size_t            size() { return m_Size; }
	size_t            memsize() { return m_MemSize; }

	T*                data() { return m_Data; }
	const T* const    data() const { return m_Data; }

	T*                begin() { return &m_Data[0]; }
	const T* const    begin() const { return &m_Data[0]; }
	T*                end() { return &m_Data[0] + m_Size; }
	const T* const    end() const { return &m_Data[0] + m_Size; }
	T*                front() { return &m_Data[0]; }
	const T* const    front() const { return &m_Data[0]; }
	T*                back() { return &m_Data[m_Size - 1]; }
	const T* const    back() const { return &m_Data[m_Size - 1]; }
};

class LvnTimer
{
public:
	LvnTimer() : m_Start(std::chrono::high_resolution_clock::now()), m_Now(std::chrono::high_resolution_clock::now()), m_Pause(false) {}

	void     begin() { m_Start = std::chrono::high_resolution_clock::now(); }
	void     reset() { m_Start = std::chrono::high_resolution_clock::now(); m_Pause = false; }
	void     pause(bool pause) { m_Pause = pause; }

	float    elapsed() { if (!m_Pause) { m_Now = std::chrono::high_resolution_clock::now(); } return std::chrono::duration_cast<std::chrono::nanoseconds>(m_Now - m_Start).count() * 0.001f * 0.001f * 0.001f; }
	float    elapsedms() { return elapsed() * 1000.0f; }

private:
	std::chrono::time_point<std::chrono::high_resolution_clock> m_Start, m_Now;
	bool m_Pause;
};

class LvnThreadPool
{
private:
	using LvnTaskFnPtr = void (*)();

	std::vector<std::thread> m_Workers;
	std::queue<LvnTaskFnPtr> m_Tasks;
	std::mutex m_QueueMutex;
	std::condition_variable m_QueueCondition;
	bool m_Terminate;

	void ThreadFunc()
	{
		while (true)
		{
			LvnTaskFnPtr fnPtr;

			std::unique_lock<std::mutex> lock(m_QueueMutex);
			m_QueueCondition.wait(lock, [this]() { return !m_Tasks.empty() || m_Terminate; });

			if (m_Terminate) { return; }

			if (!m_Tasks.empty())
			{
				fnPtr = m_Tasks.front();
				m_Tasks.pop();

				lock.unlock();
				fnPtr();
			}
		}
	}

public:
	LvnThreadPool()
		: m_Workers(1), m_Terminate(false)
	{
		for (uint32_t i = 0; i < m_Workers.size(); i++)
			m_Workers[i] = (std::thread(&LvnThreadPool::ThreadFunc, this));
	}

	LvnThreadPool(uint32_t workerCount)
		: m_Terminate(false)
	{
		m_Workers.resize(workerCount > 0 ? workerCount : 1);

		for (uint32_t i = 0; i < m_Workers.size(); i++)
			m_Workers[i] = (std::thread(&LvnThreadPool::ThreadFunc, this));
	}

	~LvnThreadPool()
	{
		m_QueueMutex.lock();
		m_Terminate = true;
		m_QueueMutex.unlock();

		m_QueueCondition.notify_all();
		for (uint32_t i = 0; i < m_Workers.size(); i++)
			m_Workers[i].join();

		m_Workers.clear();
	}

	void add_task(LvnTaskFnPtr fnPtr)
	{
		std::lock_guard<std::mutex> lock(m_QueueMutex);
		m_Tasks.push(fnPtr);
		m_QueueCondition.notify_one();
	}

	bool busy()
	{
		std::lock_guard<std::mutex> lock(m_QueueMutex);
		return !m_Tasks.empty();
	}

	void wait()
	{
		while (LvnThreadPool::busy()) {}
	}
};

struct LvnDrawCommand
{
	float* pVertices;
	uint32_t* pIndices;
	uint32_t vertexCount;
	uint32_t vertexSize;
	uint32_t vertexAttributeCount;
	uint32_t indexCount;
};

class LvnDrawList
{
	std::vector<float> m_VerticesRaw;
	std::vector<uint32_t> m_Indices;
	std::vector<LvnDrawCommand> m_DrawCommands;
	size_t m_Vertices;

public:
	void push_back(const LvnDrawCommand& drawCmd)
	{
		m_DrawCommands.push_back(drawCmd);
		
		m_Indices.insert(m_Indices.end(), drawCmd.pIndices, drawCmd.pIndices + drawCmd.indexCount);
		for (uint32_t i = m_Indices.size() - drawCmd.indexCount; i < m_Indices.size(); i++)
		{
			m_Indices[i] += m_Vertices;
		}

		m_VerticesRaw.insert(m_VerticesRaw.end(), drawCmd.pVertices, drawCmd.pVertices + drawCmd.vertexCount * drawCmd.vertexAttributeCount);
		m_Vertices += drawCmd.vertexCount;
	}
	void clear()
	{
		m_DrawCommands.clear();
		m_VerticesRaw.clear();
		m_Indices.clear();
		m_Vertices = 0;
	}
	bool empty()
	{
		return m_VerticesRaw.empty() && m_Indices.empty() && m_DrawCommands.empty();
	}

	float* vertices()                         { return m_VerticesRaw.data(); }
	const float* vertices() const             { return m_VerticesRaw.data(); }
	size_t vertex_count()                     { return m_VerticesRaw.size(); }
	size_t vertex_size()                      { return m_VerticesRaw.size() * sizeof(float); }

	uint32_t* indices()                       { return m_Indices.data(); }
	const uint32_t* indices() const           { return m_Indices.data(); }
	size_t index_count()                      { return m_Indices.size(); }
	size_t index_size()                       { return m_Indices.size() * sizeof(uint32_t); }

	LvnDrawCommand* drawcmds()                { return m_DrawCommands.data(); }
	const LvnDrawCommand* drawcmds() const    { return m_DrawCommands.data(); }
	size_t drawcmd_count()                    { return m_DrawCommands.size(); }
};



// -- [SUBSECT]: Vector Implementation
// ------------------------------------------------------------

template<typename T>
struct LvnVec<2, T>
{
	union { T x, r, s, i; };
	union { T y, g, t, j; };

	static length_t length() { return 2; }

	LvnVec() = default;
	LvnVec(const LvnVec<2, T>&) = default;
	LvnVec(const T& n)
		: x(n), y(n) {}
	LvnVec(const T& nx, const T& ny)
		: x(nx), y(ny) {}
	LvnVec(const LvnVec<3, T>& v)
		: x(v.x), y(v.y) {}
	LvnVec(const LvnVec<4, T>& v)
		: x(v.x), y(v.y) {}

	T& operator[](length_t i)
	{
		assert(i >= 0 && i < this->length());

		switch (i)
		{
		default:
		case 0:
			return x;
		case 1:
			return y;
		}
	}
	const T& operator[](length_t i) const
	{
		assert(i >= 0 && i < this->length());

		switch (i)
		{
		default:
		case 0:
			return x;
		case 1:
			return y;
		}
	}

	LvnVec<2, T>& operator+=(const LvnVec<2, T>& v)
	{
		this->x += v.x;
		this->y += v.y;
		return *this;
	}
	LvnVec<2, T>& operator-=(const LvnVec<2, T>& v)
	{
		this->x -= v.x;
		this->y -= v.y;
		return *this;
	}
	LvnVec<2, T>& operator*=(const LvnVec<2, T>& v)
	{
		this->x *= v.x;
		this->y *= v.y;
		return *this;
	}
	LvnVec<2, T>& operator/=(const LvnVec<2, T>& v)
	{
		this->x /= v.x;
		this->y /= v.y;
		return *this;
	}
	LvnVec<2, T>& operator++()
	{
		this->x++;
		this->y++;
		return *this;
	}
	LvnVec<2, T>& operator--()
	{
		this->x--;
		this->y--;
		return *this;
	}
	LvnVec<2, T> operator++(int)
	{
		LvnVec<2, T> vec(*this);
		++*this;
		return vec;
	}
	LvnVec<2, T> operator--(int)
	{
		LvnVec<2, T> vec(*this);
		--*this;
		return vec;
	}
	LvnVec<2, T> operator+() const
	{
		return LvnVec<2, T>(this->x, this->y);
	}
	LvnVec<2, T> operator-() const
	{
		return LvnVec<2, T>(-this->x, -this->y);
	}
};

template <typename T>
LvnVec<2, T> operator+(const LvnVec<2, T>& v1, const LvnVec<2, T>& v2)
{
	return LvnVec<2, T>(v1.x + v2.x, v1.y + v2.y);
}
template <typename T>
LvnVec<2, T> operator-(const LvnVec<2, T>& v1, const LvnVec<2, T>& v2)
{
	return LvnVec<2, T>(v1.x - v2.x, v1.y - v2.y);
}
template <typename T>
LvnVec<2, T> operator*(const LvnVec<2, T>& v1, const LvnVec<2, T>& v2)
{
	return LvnVec<2, T>(v1.x * v2.x, v1.y * v2.y);
}
template <typename T>
LvnVec<2, T> operator/(const LvnVec<2, T>& v1, const LvnVec<2, T>& v2)
{
	return LvnVec<2, T>(v1.x / v2.x, v1.y / v2.y);
}
template <typename T>
LvnVec<2, T> operator+(const T& s, const LvnVec<2, T>& v)
{
	return LvnVec<2, T>(s + v.x, s + v.y);
}
template <typename T>
LvnVec<2, T> operator-(const T& s, const LvnVec<2, T>& v)
{
	return LvnVec<2, T>(s - v.x, s - v.y);
}
template <typename T>
LvnVec<2, T> operator*(const T& s, const LvnVec<2, T>& v)
{
	return LvnVec<2, T>(s * v.x, s * v.y);
}
template <typename T>
LvnVec<2, T> operator/(const T& s, const LvnVec<2, T>& v)
{
	return LvnVec<2, T>(s / v.x, s / v.y);
}
template <typename T>
LvnVec<2, T> operator+(const LvnVec<2, T>& v, const T& s)
{
	return LvnVec<2, T>(v.x + s, v.y + s);
}
template <typename T>
LvnVec<2, T> operator-(const LvnVec<2, T>& v, const T& s)
{
	return LvnVec<2, T>(v.x - s, v.y - s);
}
template <typename T>
LvnVec<2, T> operator*(const LvnVec<2, T>& v, const T& s)
{
	return LvnVec<2, T>(v.x * s, v.y * s);
}
template <typename T>
LvnVec<2, T> operator/(const LvnVec<2, T>& v, const T& s)
{
	return LvnVec<2, T>(v.x / s, v.y / s);
}


template<typename T>
struct LvnVec<3, T>
{
	union { T x, r, s, i; };
	union { T y, g, t, j; };
	union { T z, b, p, k; };

	static length_t length() { return 3; }

	LvnVec() = default;
	LvnVec(const LvnVec<3, T>&) = default;
	LvnVec(const T& n)
		: x(n), y(n), z(n) {}
	LvnVec(const T& nx, const T& ny, const T& nz)
		: x(nx), y(ny), z(nz) {}
	LvnVec(const LvnVec<4, T>& v)
		: x(v.x), y(v.y), z(v.z) {}
	LvnVec(const LvnVec<2, T>& v, const T& nz)
		: x(v.x), y(v.y), z(nz) {}
	LvnVec(const T& nx, const LvnVec<2, T>& v)
		: x(nx), y(v.x), z(v.y) {}

	T& operator[](length_t i)
	{
		assert(i >= 0 && i < this->length());

		switch (i)
		{
			default:
			case 0: return x;
			case 1: return y;
			case 2: return z;
		}
	}
	const T& operator[](length_t i) const
	{
		assert(i >= 0 && i < this->length());

		switch (i)
		{
			default:
			case 0: return x;
			case 1: return y;
			case 2: return z;
		}
	}

	LvnVec<3, T>& operator+=(const LvnVec<3, T>& v)
	{
		this->x += v.x;
		this->y += v.y;
		this->z += v.z;
		return *this;
	}
	LvnVec<3, T>& operator-=(const LvnVec<3, T>& v)
	{
		this->x -= v.x;
		this->y -= v.y;
		this->z -= v.z;
		return *this;
	}
	LvnVec<3, T>& operator*=(const LvnVec<3, T>& v)
	{
		this->x *= v.x;
		this->y *= v.y;
		this->z *= v.z;
		return *this;
	}
	LvnVec<3, T>& operator/=(const LvnVec<3, T>& v)
	{
		this->x /= v.x;
		this->y /= v.y;
		this->z /= v.z;
		return *this;
	}
	LvnVec<3, T>& operator++()
	{
		this->x++;
		this->y++;
		this->z++;
		return *this;
	}
	LvnVec<3, T>& operator--()
	{
		this->x--;
		this->y--;
		this->z--;
		return *this;
	}
	LvnVec<3, T> operator++(int)
	{
		LvnVec<3, T> vec(*this);
		++*this;
		return vec;
	}
	LvnVec<3, T> operator--(int)
	{
		LvnVec<3, T> vec(*this);
		--*this;
		return vec;
	}
	LvnVec<3, T> operator+() const
	{
		return LvnVec<3, T>(this->x, this->y, this->z);
	}
	LvnVec<3, T> operator-() const
	{
		return LvnVec<3, T>(-this->x, -this->y, -this->z);
	}
};

template <typename T>
LvnVec<3, T> operator+(const LvnVec<3, T>& v1, const LvnVec<3, T>& v2)
{
	return LvnVec<3, T>(v1.x + v2.x, v1.y + v2.y, v1.z + v2.z);
}
template <typename T>
LvnVec<3, T> operator-(const LvnVec<3, T>& v1, const LvnVec<3, T>& v2)
{
	return LvnVec<3, T>(v1.x - v2.x, v1.y - v2.y, v1.z - v2.z);
}
template <typename T>
LvnVec<3, T> operator*(const LvnVec<3, T>& v1, const LvnVec<3, T>& v2)
{
	return LvnVec<3, T>(v1.x * v2.x, v1.y * v2.y, v1.z * v2.z);
}
template <typename T>
LvnVec<3, T> operator/(const LvnVec<3, T>& v1, const LvnVec<3, T>& v2)
{
	return LvnVec<3, T>(v1.x / v2.x, v1.y / v2.y, v1.z / v2.z);
}
template <typename T>
LvnVec<3, T> operator+(const T& s, const LvnVec<3, T>& v)
{
	return LvnVec<3, T>(s + v.x, s + v.y, s + v.z);
}
template <typename T>
LvnVec<3, T> operator-(const T& s, const LvnVec<3, T>& v)
{
	return LvnVec<3, T>(s - v.x, s - v.y, s - v.z);
}
template <typename T>
LvnVec<3, T> operator*(const T& s, const LvnVec<3, T>& v)
{
	return LvnVec<3, T>(s * v.x, s * v.y, s * v.z);
}
template <typename T>
LvnVec<3, T> operator/(const T& s, const LvnVec<3, T>& v)
{
	return LvnVec<3, T>(s / v.x, s / v.y, s / v.z);
}
template <typename T>
LvnVec<3, T> operator+(const LvnVec<3, T>& v, const T& s)
{
	return LvnVec<3, T>(v.x + s, v.y + s, v.z + s);
}
template <typename T>
LvnVec<3, T> operator-(const LvnVec<3, T>& v, const T& s)
{
	return LvnVec<3, T>(v.x - s, v.y - s, v.z - s);
}
template <typename T>
LvnVec<3, T> operator*(const LvnVec<3, T>& v, const T& s)
{
	return LvnVec<3, T>(v.x * s, v.y * s, v.z * s);
}
template <typename T>
LvnVec<3, T> operator/(const LvnVec<3, T>& v, const T& s)
{
	return LvnVec<3, T>(v.x / s, v.y / s, v.z / s);
}


template<typename T>
struct LvnVec<4, T>
{
	union { T x, r, s, i; };
	union { T y, g, t, j; };
	union { T z, b, p, k; };
	union { T w, a, q, l; };

	static length_t length() { return 4; }

	LvnVec() = default;
	LvnVec(const LvnVec<4, T>&) = default;
	LvnVec(const T& n)
		: x(n), y(n), z(n) {}
	LvnVec(const T& nx, const T& ny, const T& nz, const T& nw)
		: x(nx), y(ny), z(nz), w(nw) {}
	LvnVec(const LvnVec<2, T>& v1, LvnVec<2, T>& v2)
		: x(v1.x), y(v1.y), z(v2.x), w(v2.y) {}
	LvnVec(const LvnVec<2, T>& v, const T& nz, const T& nw)
		: x(v.x), y(v.y), z(nz), w(nw) {}
	LvnVec(const T& nx, const T& ny, const LvnVec<2, T>& v)
		: x(nx), y(ny), z(v.x), w(v.y) {}
	LvnVec(const T& nx, const LvnVec<2, T>& v, const T& nw)
		: x(nx), y(v.x), z(v.y), w(nw) {}
	LvnVec(const LvnVec<3, T>& v, const T& nw)
		: x(v.x), y(v.y), z(v.z), w(nw) {}
	LvnVec(const T& nx, const LvnVec<3, T>& v)
		: x(nx), y(v.x), z(v.y), w(v.z) {}

	T& operator[](length_t i)
	{
		assert(i >= 0 && i < this->length());

		switch (i)
		{
			default:
			case 0: return x;
			case 1: return y;
			case 2: return z;
			case 3: return w;
		}
	}
	const T& operator[](length_t i) const
	{
		assert(i >= 0 && i < this->length());

		switch (i)
		{
			default:
			case 0: return x;
			case 1: return y;
			case 2: return z;
			case 3: return w;
		}
	}

	LvnVec<4, T>& operator+=(const LvnVec<4, T>& v)
	{
		this->x += v.x;
		this->y += v.y;
		this->z += v.z;
		this->w += v.w;
		return *this;
	}
	LvnVec<4, T>& operator-=(const LvnVec<4, T>& v)
	{
		this->x -= v.x;
		this->y -= v.y;
		this->z -= v.z;
		this->w -= v.w;
		return *this;
	}
	LvnVec<4, T>& operator*=(const LvnVec<4, T>& v)
	{
		this->x *= v.x;
		this->y *= v.y;
		this->z *= v.z;
		this->w *= v.w;
		return *this;
	}
	LvnVec<4, T>& operator/=(const LvnVec<4, T>& v)
	{
		this->x /= v.x;
		this->y /= v.y;
		this->z /= v.z;
		this->w *= v.w;
		return *this;
	}
	LvnVec<4, T>& operator++()
	{
		this->x++;
		this->y++;
		this->z++;
		this->w++;
		return *this;
	}
	LvnVec<4, T>& operator--()
	{
		this->x--;
		this->y--;
		this->z--;
		this->w--;
		return *this;
	}
	LvnVec<4, T> operator++(int)
	{
		LvnVec<4, T> vec(*this);
		++*this;
		return vec;
	}
	LvnVec<4, T> operator--(int)
	{
		LvnVec<4, T> vec(*this);
		--*this;
		return vec;
	}
	LvnVec<4, T> operator+() const
	{
		return LvnVec<4, T>(this->x, this->y, this->z, this->w);
	}
	LvnVec<4, T> operator-() const
	{
		return LvnVec<4, T>(-this->x, -this->y, -this->z, -this->w);
	}
};

template <typename T>
LvnVec<4, T> operator+(const LvnVec<4, T>& v1, const LvnVec<4, T>& v2)
{
	return LvnVec<4, T>(v1.x + v2.x, v1.y + v2.y, v1.z + v2.z, v1.w + v2.w);
}
template <typename T>
LvnVec<4, T> operator-(const LvnVec<4, T>& v1, const LvnVec<4, T>& v2)
{
	return LvnVec<4, T>(v1.x - v2.x, v1.y - v2.y, v1.z - v2.z, v1.w - v2.w);
}
template <typename T>
LvnVec<4, T> operator*(const LvnVec<4, T>& v1, const LvnVec<4, T>& v2)
{
	return LvnVec<4, T>(v1.x * v2.x, v1.y * v2.y, v1.z * v2.z, v1.w * v2.w);
}
template <typename T>
LvnVec<4, T> operator/(const LvnVec<4, T>& v1, const LvnVec<4, T>& v2)
{
	return LvnVec<4, T>(v1.x / v2.x, v1.y / v2.y, v1.z / v2.z, v1.w / v2.w);
}
template <typename T>
LvnVec<4, T> operator+(const T& s, const LvnVec<4, T>& v)
{
	return LvnVec<4, T>(s + v.x, s + v.y, s + v.z, s + v.w);
}
template <typename T>
LvnVec<4, T> operator-(const T& s, const LvnVec<4, T>& v)
{
	return LvnVec<4, T>(s - v.x, s - v.y, s - v.z, s - v.w);
}
template <typename T>
LvnVec<4, T> operator*(const T& s, const LvnVec<4, T>& v)
{
	return LvnVec<4, T>(s * v.x, s * v.y, s * v.z, s * v.w);
}
template <typename T>
LvnVec<4, T> operator/(const T& s, const LvnVec<4, T>& v)
{
	return LvnVec<4, T>(s / v.x, s / v.y, s / v.z, s / v.w);
}
template <typename T>
LvnVec<4, T> operator+(const LvnVec<4, T>& v, const T& s)
{
	return LvnVec<4, T>(v.x + s, v.y + s, v.z + s, v.w + s);
}
template <typename T>
LvnVec<4, T> operator-(const LvnVec<4, T>& v, const T& s)
{
	return LvnVec<4, T>(v.x - s, v.y - s, v.z - s, v.w - s);
}
template <typename T>
LvnVec<4, T> operator*(const LvnVec<4, T>& v, const T& s)
{
	return LvnVec<4, T>(v.x * s, v.y * s, v.z * s, v.w * s);
}
template <typename T>
LvnVec<4, T> operator/(const LvnVec<4, T>& v, const T& s)
{
	return LvnVec<4, T>(v.x / s, v.y / s, v.z / s, v.w / s);
}


// -- [SUBSECT]: Matrix Implementation
// ------------------------------------------------------------

template<typename T>
struct LvnMat<2, 2, T>
{
	LvnVec<2, T> value[2];

	static length_t length() { return 2; }

	LvnMat() = default;
	LvnMat(const LvnMat<2, 2, T>&) = default;
	LvnMat(const T& n)
	{
		this->value[0] = { n, 0 };
		this->value[1] = { 0, n };
	}
	LvnMat(const T& x0, const T& y0, const T& x1, const T& y1)
	{
		this->value[0] = { x0, y0 };
		this->value[1] = { x1, y1 };
	}
	LvnMat(const LvnVec<2, T>& v0, const LvnVec<2, T>& v1)
		: value{ v0, v1 } {}
	LvnMat(const LvnMat<3, 3, T>& m)
		: value{ LvnVec<2, T>(m[0]), LvnVec<2, T>(m[1]) } {}
	LvnMat(const LvnMat<4, 4, T>& m)
		: value{ LvnVec<2, T>(m[0]), LvnVec<2, T>(m[1]) } {}
	LvnMat(const LvnMat<2, 3, T>& m)
		: value{ LvnVec<2, T>(m[0]), LvnVec<2, T>(m[1]) } {}
	LvnMat(const LvnMat<2, 4, T>& m)
		: value{ LvnVec<2, T>(m[0]), LvnVec<2, T>(m[1]) } {}
	LvnMat(const LvnMat<3, 2, T>& m)
		: value{ LvnVec<2, T>(m[0]), LvnVec<2, T>(m[1]) } {}
	LvnMat(const LvnMat<3, 4, T>& m)
		: value{ LvnVec<2, T>(m[0]), LvnVec<2, T>(m[1]) } {}
	LvnMat(const LvnMat<4, 2, T>& m)
		: value{ LvnVec<2, T>(m[0]), LvnVec<2, T>(m[1]) } {}
	LvnMat(const LvnMat<4, 3, T>& m)
		: value{ LvnVec<2, T>(m[0]), LvnVec<2, T>(m[1]) } {}

	LvnVec<2, T>& operator[](length_t i)
	{
		return this->value[i];
	}
	const LvnVec<2, T>& operator[](length_t i) const
	{
		return this->value[i];
	}

	LvnMat<2, 2, T> operator+() const
	{
		return LvnMat<2, 2, T>(
			this->value[0],
			this->value[1]);
	}
	LvnMat<2, 2, T> operator-() const
	{
		return LvnMat<2, 2, T>(
			-this->value[0],
			-this->value[1]);
	}
	LvnMat<2, 2, T> operator*=(const T& s)
	{
		this->value[0] *= s;
		this->value[1] *= s;
		return *this;
	}
	LvnMat<2, 2, T> operator/=(const T& s)
	{
		this->value[0] /= s;
		this->value[1] /= s;
		return *this;
	}
	LvnMat<2, 2, T> operator+(const LvnMat<2, 2, T>& m)
	{
		return LvnMat<2, 2, T>(
			this->value[0] + m[0],
			this->value[1] + m[1]);
	}
	LvnMat<2, 2, T> operator-(const LvnMat<2, 2, T>& m)
	{
		return LvnMat<2, 2, T>(
			this->value[0] - m[0],
			this->value[1] - m[1]);
	}
};

template<typename T>
LvnMat<2, 2, T> operator*(const LvnMat<2, 2, T>& m, const T& s)
{
	return LvnMat<2, 2, T>(
		m[0] * s,
		m[1] * s);
}
template<typename T>
LvnMat<2, 2, T> operator/(const LvnMat<2, 2, T>& m, const T& s)
{
	return LvnMat<2, 2, T>(
		m[0] / s,
		m[1] / s);
}
template<typename T>
LvnMat<2, 2, T> operator*(const T& s, const LvnMat<2, 2, T>& m)
{
	return LvnMat<2, 2, T>(
		s * m[0],
		s * m[1]);
}
template<typename T>
LvnMat<2, 2, T> operator/(const T& s, const LvnMat<2, 2, T>& m)
{
	return LvnMat<2, 2, T>(
		s / m[0],
		s / m[1]);
}
template<typename T>
LvnMat<2, 2, T> operator*(const LvnMat<2, 2, T>& m1, const LvnMat<2, 2, T>& m2)
{
	return LvnMat<2, 2, T>(
		m1[0][0] * m2[0][0] + m1[1][0] * m2[0][1],
		m1[0][1] * m2[0][0] + m1[1][1] * m2[0][1],
		m1[0][0] * m2[1][0] + m1[1][0] * m2[1][1],
		m1[0][1] * m2[1][0] + m1[1][1] * m2[1][1]);
}
template<typename T>
LvnMat<3, 2, T> operator*(const LvnMat<2, 2, T>& m1, const LvnMat<3, 2, T>& m2)
{
	return LvnMat<3, 2, T>(
		m1[0][0] * m2[0][0] + m1[1][0] * m2[0][1],
		m1[0][1] * m2[0][0] + m1[1][1] * m2[0][1],
		m1[0][0] * m2[1][0] + m1[1][0] * m2[1][1],
		m1[0][1] * m2[1][0] + m1[1][1] * m2[1][1],
		m1[0][0] * m2[2][0] + m1[1][0] * m2[2][1],
		m1[0][1] * m2[2][0] + m1[1][1] * m2[2][1]);
}
template<typename T>
LvnMat<4, 2, T> operator*(const LvnMat<2, 2, T>& m1, const LvnMat<4, 2, T>& m2)
{
	return LvnMat<4, 2, T>(
		m1[0][0] * m2[0][0] + m1[1][0] * m2[0][1],
		m1[0][1] * m2[0][0] + m1[1][1] * m2[0][1],
		m1[0][0] * m2[1][0] + m1[1][0] * m2[1][1],
		m1[0][1] * m2[1][0] + m1[1][1] * m2[1][1],
		m1[0][0] * m2[2][0] + m1[1][0] * m2[2][1],
		m1[0][1] * m2[2][0] + m1[1][1] * m2[2][1],
		m1[0][0] * m2[3][0] + m1[1][0] * m2[3][1],
		m1[0][1] * m2[3][0] + m1[1][1] * m2[3][1]);
}
template<typename T>
LvnVec<2, T> operator*(const LvnMat<2, 2, T>& m, const LvnVec<2, T>& v)
{
	return LvnVec<2, T>(
		m[0][0] * v.x + m[1][0] * v.y,
		m[0][1] * v.x + m[1][1] * v.y);
}
template<typename T>
LvnVec<2, T> operator*(const LvnVec<2, T>& v, const LvnMat<2, 2, T>& m)
{
	return LvnVec<2, T>(
		v.x * m[0][0] + v.y * m[0][1],
		v.x * m[1][0] + v.y * m[1][1]);
}


template<typename T>
struct LvnMat<3, 3, T>
{
	LvnVec<3, T> value[3];

	static length_t length() { return 3; }

	LvnMat() = default;
	LvnMat(const LvnMat<3, 3, T>&) = default;
	LvnMat(const T& n)
	{
		this->value[0] = { n, 0, 0 };
		this->value[1] = { 0, n, 0 };
		this->value[2] = { 0, 0, n };
	}
	LvnMat(const T& x0, const T& y0, const T& z0,
	       const T& x1, const T& y1, const T& z1,
	       const T& x2, const T& y2, const T& z2)
	{
		this->value[0] = { x0, y0, z0 };
		this->value[1] = { x1, y1, z1 };
		this->value[2] = { x2, y2, z2 };
	}

	LvnMat(const LvnVec<3, T>& v0, const LvnVec<3, T>& v1, const LvnVec<3, T>& v2)
		: value{ v0, v1, v2 } {}
	LvnMat(const LvnMat<2, 2, T>& m)
		: value{ LvnVec<3, T>(m[0], 0), LvnVec<3, T>(m[1], 0), LvnVec<3, T>(0, 0, 1) } {}
	LvnMat(const LvnMat<4, 4, T>& m)
		: value{ LvnVec<3, T>(m[0]), LvnVec<3, T>(m[1]), LvnVec<3, T>(m[2]) } {}
	LvnMat(const LvnMat<2, 3, T>& m)
		: value{ LvnVec<3, T>(m[0]), LvnVec<3, T>(m[1]), LvnVec<3, T>(0, 0, 1) } {}
	LvnMat(const LvnMat<2, 4, T>& m)
		: value{ LvnVec<3, T>(m[0]), LvnVec<3, T>(m[1]), LvnVec<3, T>(0, 0, 1) } {}
	LvnMat(const LvnMat<3, 2, T>& m)
		: value{ LvnVec<3, T>(m[0], 0), LvnVec<3, T>(m[1], 0), LvnVec<3, T>(m[2], 1) } {}
	LvnMat(const LvnMat<3, 4, T>& m)
		: value{ LvnVec<3, T>(m[0]), LvnVec<3, T>(m[1]), LvnVec<3, T>(m[2]) } {}
	LvnMat(const LvnMat<4, 2, T>& m)
		: value{ LvnVec<3, T>(m[0], 0), LvnVec<3, T>(m[1], 0), LvnVec<3, T>(m[2], 1) } {}
	LvnMat(const LvnMat<4, 3, T>& m)
		: value{ LvnVec<3, T>(m[0]), LvnVec<3, T>(m[1]), LvnVec<3, T>(m[2]) } {}

	LvnVec<3, T>& operator[](length_t i)
	{
		return this->value[i];
	}
	const LvnVec<3, T>& operator[](length_t i) const
	{
		return this->value[i];
	}

	LvnMat<3, 3, T> operator+() const
	{
		return LvnMat<3, 3, T>(
			this->value[0],
			this->value[1],
			this->value[2]);
	}
	LvnMat<3, 3, T> operator-() const
	{
		return LvnMat<3, 3, T>(
			-this->value[0],
			-this->value[1],
			-this->value[2]);
	}
	LvnMat<3, 3, T> operator*=(const T& s)
	{
		this->value[0] *= s;
		this->value[1] *= s;
		this->value[2] *= s;
		return *this;
	}
	LvnMat<3, 3, T> operator/=(const T& s)
	{
		this->value[0] /= s;
		this->value[1] /= s;
		this->value[2] /= s;
		return *this;
	}
	LvnMat<3, 3, T> operator+(const LvnMat<3, 3, T>& m)
	{
		return LvnMat<3, 3, T>(
			this->value[0] + m[0],
			this->value[1] + m[1],
			this->value[2] + m[2]);
	}
	LvnMat<3, 3, T> operator-(const LvnMat<3, 3, T>& m)
	{
		return LvnMat<3, 3, T>(
			this->value[0] - m[0],
			this->value[1] - m[1],
			this->value[2] - m[2]);
	}
};

template<typename T>
LvnMat<3, 3, T> operator*(LvnMat<3, 3, T>& m, const T& s)
{
	return LvnMat<3, 3, T>(
		m[0] * s,
		m[1] * s,
		m[2] * s);
}
template<typename T>
LvnMat<3, 3, T> operator/(LvnMat<3, 3, T>& m, const T& s)
{
	return LvnMat<3, 3, T>(
		m[0] / s,
		m[1] / s,
		m[2] / s);
}
template<typename T>
LvnMat<3, 3, T> operator*(const T& s, LvnMat<3, 3, T>& m)
{
	return LvnMat<3, 3, T>(
		s * m[0],
		s * m[1],
		s * m[2]);
}
template<typename T>
LvnMat<3, 3, T> operator/(const T& s, LvnMat<3, 3, T>& m)
{
	return LvnMat<3, 3, T>(
		s / m[0],
		s / m[1],
		s / m[2]);
}
template<typename T>
LvnMat<3, 3, T> operator*(const LvnMat<3, 3, T>& m1, const LvnMat<3, 3, T>& m2)
{
	return LvnMat<3, 3, T>(
		m1[0][0] * m2[0][0] + m1[1][0] * m2[0][1] + m1[2][0] * m2[0][2],
		m1[0][1] * m2[0][0] + m1[1][1] * m2[0][1] + m1[2][1] * m2[0][2],
		m1[0][2] * m2[0][0] + m1[1][2] * m2[0][1] + m1[2][2] * m2[0][2],
		m1[0][0] * m2[1][0] + m1[1][0] * m2[1][1] + m1[2][0] * m2[1][2],
		m1[0][1] * m2[1][0] + m1[1][1] * m2[1][1] + m1[2][1] * m2[1][2],
		m1[0][2] * m2[1][0] + m1[1][2] * m2[1][1] + m1[2][2] * m2[1][2],
		m1[0][0] * m2[2][0] + m1[1][0] * m2[2][1] + m1[2][0] * m2[2][2],
		m1[0][1] * m2[2][0] + m1[1][1] * m2[2][1] + m1[2][1] * m2[2][2],
		m1[0][2] * m2[2][0] + m1[1][2] * m2[2][1] + m1[2][2] * m2[2][2]);
}
template<typename T>
LvnMat<2, 3, T> operator*(const LvnMat<3, 3, T>& m1, const LvnMat<2, 3, T>& m2)
{
	return LvnMat<2, 3, T>(
		m1[0][0] * m2[0][0] + m1[1][0] * m2[0][1] + m1[2][0] * m2[0][2],
		m1[0][1] * m2[0][0] + m1[1][1] * m2[0][1] + m1[2][1] * m2[0][2],
		m1[0][2] * m2[0][0] + m1[1][2] * m2[0][1] + m1[2][2] * m2[0][2],
		m1[0][0] * m2[1][0] + m1[1][0] * m2[1][1] + m1[2][0] * m2[1][2],
		m1[0][1] * m2[1][0] + m1[1][1] * m2[1][1] + m1[2][1] * m2[1][2],
		m1[0][2] * m2[1][0] + m1[1][2] * m2[1][1] + m1[2][2] * m2[1][2]);
}
template<typename T>
LvnMat<4, 3, T> operator*(const LvnMat<3, 3, T>& m1, const LvnMat<4, 3, T>& m2)
{
	return LvnMat<4, 3, T>(
		m1[0][0] * m2[0][0] + m1[1][0] * m2[0][1] + m1[2][0] * m2[0][2],
		m1[0][1] * m2[0][0] + m1[1][1] * m2[0][1] + m1[2][1] * m2[0][2],
		m1[0][2] * m2[0][0] + m1[1][2] * m2[0][1] + m1[2][2] * m2[0][2],
		m1[0][0] * m2[1][0] + m1[1][0] * m2[1][1] + m1[2][0] * m2[1][2],
		m1[0][1] * m2[1][0] + m1[1][1] * m2[1][1] + m1[2][1] * m2[1][2],
		m1[0][2] * m2[1][0] + m1[1][2] * m2[1][1] + m1[2][2] * m2[1][2],
		m1[0][0] * m2[2][0] + m1[1][0] * m2[2][1] + m1[2][0] * m2[2][2],
		m1[0][1] * m2[2][0] + m1[1][1] * m2[2][1] + m1[2][1] * m2[2][2],
		m1[0][2] * m2[2][0] + m1[1][2] * m2[2][1] + m1[2][2] * m2[2][2],
		m1[0][0] * m2[3][0] + m1[1][0] * m2[3][1] + m1[2][0] * m2[3][2],
		m1[0][1] * m2[3][0] + m1[1][1] * m2[3][1] + m1[2][1] * m2[3][2],
		m1[0][2] * m2[3][0] + m1[1][2] * m2[3][1] + m1[2][2] * m2[3][2]);
}
template<typename T>
LvnVec<3, T> operator*(const LvnMat<3, 3, T>& m, const LvnVec<3, T>& v)
{
	return LvnVec<3, T>(
		m[0][0] * v.x + m[1][0] * v.y + m[2][0] * v.z,
		m[0][1] * v.x + m[1][1] * v.y + m[2][1] * v.z,
		m[0][2] * v.x + m[1][2] * v.y + m[2][2] * v.z);
}
template<typename T>
LvnVec<3, T> operator*(const LvnVec<3, T>& v, const LvnMat<3, 3, T>& m)
{
	return LvnVec<3, T>(
		v.x * m[0][0] + v.y * m[0][1] + v.z * m[0][2],
		v.x * m[1][0] + v.y * m[1][1] + v.z * m[1][2],
		v.x * m[2][0] + v.y * m[2][1] + v.z * m[2][2]);
}


template<typename T>
struct LvnMat<4, 4, T>
{
	LvnVec<4, T> value[4];

	static length_t length() { return 4; }

	LvnMat() = default;
	LvnMat(const LvnMat<4, 4, T>&) = default;
	LvnMat(const T& n)
	{
		this->value[0] = { n, 0, 0, 0 };
		this->value[1] = { 0, n, 0, 0 };
		this->value[2] = { 0, 0, n, 0 };
		this->value[3] = { 0, 0, 0, n };
	}
	LvnMat(const T& x0, const T& y0, const T& z0, const T& w0,
	       const T& x1, const T& y1, const T& z1, const T& w1,
	       const T& x2, const T& y2, const T& z2, const T& w2,
	       const T& x3, const T& y3, const T& z3, const T& w3)
	{
		this->value[0] = { x0, y0, z0, w0 };
		this->value[1] = { x1, y1, z1, w1 };
		this->value[2] = { x2, y2, z2, w2 };
		this->value[3] = { x3, y3, z3, w3 };
	}

	LvnMat(const LvnVec<4, T>& v0, const LvnVec<4, T>& v1, const LvnVec<4, T>& v2, const LvnVec<4, T>& v3)
		: value{ v0, v1, v2, v3 } {}
	LvnMat(const LvnMat<2, 2, T>& m)
		: value{ LvnVec<4, T>(m[0], 0, 0), LvnVec<4, T>(m[1], 0, 0), LvnVec<4, T>(0, 0, 1, 0), LvnVec<4, T>(0, 0, 0, 1) } {}
	LvnMat(const LvnMat<3, 3, T>& m)
		: value{ LvnVec<4, T>(m[0], 0), LvnVec<4, T>(m[1], 0), LvnVec<4, T>(m[2], 0), LvnVec<4, T>(0, 0, 0, 1) } {}
	LvnMat(const LvnMat<2, 3, T>& m)
		: value{ LvnVec<4, T>(m[0], 0), LvnVec<4, T>(m[1], 0), LvnVec<4, T>(0, 0, 1, 0), LvnVec<4, T>(0, 0, 0, 1) } {}
	LvnMat(const LvnMat<2, 4, T>& m)
		: value{ LvnVec<4, T>(m[0]), LvnVec<4, T>(m[1]), LvnVec<4, T>(0, 0, 1, 0 ), LvnVec<4, T>(0, 0, 0, 1) } {}
	LvnMat(const LvnMat<3, 2, T>& m)
		: value{ LvnVec<4, T>(m[0], 0, 0), LvnVec<4, T>(m[1], 0, 0), LvnVec<4, T>(m[2], 1, 0), LvnVec<4, T>(0, 0, 0, 1) } {}
	LvnMat(const LvnMat<3, 4, T>& m)
		: value{ LvnVec<4, T>(m[0]), LvnVec<4, T>(m[1]), LvnVec<4, T>(m[2]), LvnVec<4, T>(0, 0, 0, 1) } {}
	LvnMat(const LvnMat<4, 2, T>& m)
		: value{ LvnVec<4, T>(m[0], 0, 0), LvnVec<4, T>(m[1], 0, 0), LvnVec<4, T>(m[2], 1, 0), LvnVec<4, T>(m[3], 0, 1) } {}
	LvnMat(const LvnMat<4, 3, T>& m)
		: value{ LvnVec<4, T>(m[0], 0), LvnVec<4, T>(m[1], 0), LvnVec<4, T>(m[2], 0), LvnVec<4, T>(m[3], 1) } {}

	LvnVec<4, T>& operator[](length_t i)
	{
		return this->value[i];
	}
	const LvnVec<4, T>& operator[](length_t i) const
	{
		return this->value[i];
	}

	LvnMat<4, 4, T> operator+() const
	{
		return LvnMat<4, 4, T>(
			this->value[0],
			this->value[1],
			this->value[2],
			this->value[3]);
	}
	LvnMat<4, 4, T> operator-() const
	{
		return LvnMat<4, 4, T>(
			-this->value[0],
			-this->value[1],
			-this->value[2],
			-this->value[3]);
	}
	LvnMat<4, 4, T> operator+(const LvnMat<4, 4, T>& m)
	{
		return LvnMat<4, 4, T>(
			this->value[0] + m[0],
			this->value[1] + m[1],
			this->value[4] + m[2],
			this->value[3] + m[3]);
	}
	LvnMat<4, 4, T> operator-(const LvnMat<4, 4, T>& m)
	{
		return LvnMat<4, 4, T>(
			this->value[0] - m[0],
			this->value[1] - m[1],
			this->value[2] - m[2],
			this->value[3] - m[3]);
	}
	LvnMat<4, 4, T> operator*=(const T& s)
	{
		this->value[0] *= s;
		this->value[1] *= s;
		this->value[2] *= s;
		this->value[3] *= s;
		return *this;
	}
	LvnMat<4, 4, T> operator/=(const T& s)
	{
		this->value[0] /= s;
		this->value[1] /= s;
		this->value[2] /= s;
		this->value[3] /= s;
		return *this;
	}
};

template<typename T>
LvnMat<4, 4, T> operator*(const LvnMat<4, 4, T>& m, const T& s)
{
	return LvnMat<4, 4, T>(
		m[0] * s,
		m[1] * s,
		m[2] * s,
		m[3] * s);
}
template<typename T>
LvnMat<4, 4, T> operator/(const LvnMat<4, 4, T>& m, const T& s)
{
	return LvnMat<4, 4, T>(
		m[0] / s,
		m[1] / s,
		m[2] / s,
		m[3] / s);
}
template<typename T>
LvnMat<4, 4, T> operator*(const T& s, const LvnMat<4, 4, T>& m)
{
	return LvnMat<4, 4, T>(
		s * m[0],
		s * m[1],
		s * m[2],
		s * m[3]);
}
template<typename T>
LvnMat<4, 4, T> operator/(const T& s, const LvnMat<4, 4, T>& m)
{
	return LvnMat<4, 4, T>(
		s / m[0],
		s / m[1],
		s / m[2],
		s / m[3]);
}
template<typename T>
LvnMat<4, 4, T> operator*(const LvnMat<4, 4, T>& m1, const LvnMat<4, 4, T>& m2)
{
	return LvnMat<4, 4, T>(
		m1[0][0] * m2[0][0] + m1[1][0] * m2[0][1] + m1[2][0] * m2[0][2] + m1[3][0] * m2[0][3],
		m1[0][1] * m2[0][0] + m1[1][1] * m2[0][1] + m1[2][1] * m2[0][2] + m1[3][1] * m2[0][3],
		m1[0][2] * m2[0][0] + m1[1][2] * m2[0][1] + m1[2][2] * m2[0][2] + m1[3][2] * m2[0][3],
		m1[0][3] * m2[0][0] + m1[1][3] * m2[0][1] + m1[2][3] * m2[0][2] + m1[3][3] * m2[0][3],
		m1[0][0] * m2[1][0] + m1[1][0] * m2[1][1] + m1[2][0] * m2[1][2] + m1[3][0] * m2[1][3],
		m1[0][1] * m2[1][0] + m1[1][1] * m2[1][1] + m1[2][1] * m2[1][2] + m1[3][1] * m2[1][3],
		m1[0][2] * m2[1][0] + m1[1][2] * m2[1][1] + m1[2][2] * m2[1][2] + m1[3][2] * m2[1][3],
		m1[0][3] * m2[1][0] + m1[1][3] * m2[1][1] + m1[2][3] * m2[1][2] + m1[3][3] * m2[1][3],
		m1[0][0] * m2[2][0] + m1[1][0] * m2[2][1] + m1[2][0] * m2[2][2] + m1[3][0] * m2[2][3],
		m1[0][1] * m2[2][0] + m1[1][1] * m2[2][1] + m1[2][1] * m2[2][2] + m1[3][1] * m2[2][3],
		m1[0][2] * m2[2][0] + m1[1][2] * m2[2][1] + m1[2][2] * m2[2][2] + m1[3][2] * m2[2][3],
		m1[0][3] * m2[2][0] + m1[1][3] * m2[2][1] + m1[2][3] * m2[2][2] + m1[3][3] * m2[2][3],
		m1[0][0] * m2[3][0] + m1[1][0] * m2[3][1] + m1[2][0] * m2[3][2] + m1[3][0] * m2[3][3],
		m1[0][1] * m2[3][0] + m1[1][1] * m2[3][1] + m1[2][1] * m2[3][2] + m1[3][1] * m2[3][3],
		m1[0][2] * m2[3][0] + m1[1][2] * m2[3][1] + m1[2][2] * m2[3][2] + m1[3][2] * m2[3][3],
		m1[0][3] * m2[3][0] + m1[1][3] * m2[3][1] + m1[2][3] * m2[3][2] + m1[3][3] * m2[3][3]);
}
template<typename T>
LvnMat<2, 4, T> operator*(const LvnMat<4, 4, T>& m1, const LvnMat<2, 4, T>& m2)
{
	return LvnMat<2, 4, T>(
		m1[0][0] * m2[0][0] + m1[1][0] * m2[0][1] + m1[2][0] * m2[0][2] + m1[3][0] * m2[0][3],
		m1[0][1] * m2[0][0] + m1[1][1] * m2[0][1] + m1[2][1] * m2[0][2] + m1[3][1] * m2[0][3],
		m1[0][2] * m2[0][0] + m1[1][2] * m2[0][1] + m1[2][2] * m2[0][2] + m1[3][2] * m2[0][3],
		m1[0][3] * m2[0][0] + m1[1][3] * m2[0][1] + m1[2][3] * m2[0][2] + m1[3][3] * m2[0][3],
		m1[0][0] * m2[1][0] + m1[1][0] * m2[1][1] + m1[2][0] * m2[1][2] + m1[3][0] * m2[1][3],
		m1[0][1] * m2[1][0] + m1[1][1] * m2[1][1] + m1[2][1] * m2[1][2] + m1[3][1] * m2[1][3],
		m1[0][2] * m2[1][0] + m1[1][2] * m2[1][1] + m1[2][2] * m2[1][2] + m1[3][2] * m2[1][3],
		m1[0][3] * m2[1][0] + m1[1][3] * m2[1][1] + m1[2][3] * m2[1][2] + m1[3][3] * m2[1][3]);
}
template<typename T>
LvnMat<3, 4, T> operator*(const LvnMat<4, 4, T>& m1, const LvnMat<3, 4, T>& m2)
{
	return LvnMat<3, 4, T>(
		m1[0][0] * m2[0][0] + m1[1][0] * m2[0][1] + m1[2][0] * m2[0][2] + m1[3][0] * m2[0][3],
		m1[0][1] * m2[0][0] + m1[1][1] * m2[0][1] + m1[2][1] * m2[0][2] + m1[3][1] * m2[0][3],
		m1[0][2] * m2[0][0] + m1[1][2] * m2[0][1] + m1[2][2] * m2[0][2] + m1[3][2] * m2[0][3],
		m1[0][3] * m2[0][0] + m1[1][3] * m2[0][1] + m1[2][3] * m2[0][2] + m1[3][3] * m2[0][3],
		m1[0][0] * m2[1][0] + m1[1][0] * m2[1][1] + m1[2][0] * m2[1][2] + m1[3][0] * m2[1][3],
		m1[0][1] * m2[1][0] + m1[1][1] * m2[1][1] + m1[2][1] * m2[1][2] + m1[3][1] * m2[1][3],
		m1[0][2] * m2[1][0] + m1[1][2] * m2[1][1] + m1[2][2] * m2[1][2] + m1[3][2] * m2[1][3],
		m1[0][3] * m2[1][0] + m1[1][3] * m2[1][1] + m1[2][3] * m2[1][2] + m1[3][3] * m2[1][3],
		m1[0][0] * m2[2][0] + m1[1][0] * m2[2][1] + m1[2][0] * m2[2][2] + m1[3][0] * m2[2][3],
		m1[0][1] * m2[2][0] + m1[1][1] * m2[2][1] + m1[2][1] * m2[2][2] + m1[3][1] * m2[2][3],
		m1[0][2] * m2[2][0] + m1[1][2] * m2[2][1] + m1[2][2] * m2[2][2] + m1[3][2] * m2[2][3],
		m1[0][3] * m2[2][0] + m1[1][3] * m2[2][1] + m1[2][3] * m2[2][2] + m1[3][3] * m2[2][3]);
}
template<typename T>
LvnVec<4, T> operator*(const LvnMat<4, 4, T>& m, const LvnVec<4, T>& v)
{
	return LvnVec<4, T>(
		m[0][0] * v.x + m[1][0] * v.y + m[2][0] * v.z + m[3][0] * v.w,
		m[0][1] * v.x + m[1][1] * v.y + m[2][1] * v.z + m[3][1] * v.w,
		m[0][2] * v.x + m[1][2] * v.y + m[2][2] * v.z + m[3][2] * v.w,
		m[0][3] * v.x + m[1][3] * v.y + m[2][3] * v.z + m[3][3] * v.w);
}
template<typename T>
LvnVec<4, T> operator*(const LvnVec<4, T>& v, const LvnMat<4, 4, T>& m)
{
	return LvnVec<4, T>(
		v.x * m[0][0] + v.y * m[0][1] + v.z * m[0][2] + v.w * m[0][3],
		v.x * m[1][0] + v.y * m[1][1] + v.z * m[1][2] + v.w * m[1][3],
		v.x * m[2][0] + v.y * m[2][1] + v.z * m[2][2] + v.w * m[2][3],
		v.x * m[3][0] + v.y * m[3][1] + v.z * m[3][2] + v.w * m[3][3]);
}


template<typename T>
struct LvnMat<2, 3, T>
{
	LvnVec<3, T> value[2];

	static length_t length() { return 2; }

	LvnMat() = default;
	LvnMat(const LvnMat<2, 3, T>&) = default;
	LvnMat(const T& n)
	{
		this->value[0] = { n, 0, 0 };
		this->value[1] = { 0, n, 0 };
	}
	LvnMat(const T& x0, const T& y0, const T& z0,
	       const T& x1, const T& y1, const T& z1)
	{
		this->value[0] = { x0, y0, z0 };
		this->value[1] = { x1, y1, z1 };
	}
	LvnMat(const LvnVec<3, T>& v0, const LvnVec<3, T>& v1)
		: value{  v0, v1  } {}
	LvnMat(const LvnMat<2, 2, T>& m)
		: value{  LvnVec<3, T>(m[0], 0), LvnVec<3, T>(m[1], 0)  } {}
	LvnMat(const LvnMat<3, 3, T>& m)
		: value{  LvnVec<3, T>(m[0]), LvnVec<3, T>(m[1])  } {}
	LvnMat(const LvnMat<4, 4, T>& m)
		: value{  LvnVec<3, T>(m[0]), LvnVec<3, T>(m[1])  } {}
	LvnMat(const LvnMat<2, 4, T>& m)
		: value{  LvnVec<3, T>(m[0]), LvnVec<3, T>(m[1])  } {}
	LvnMat(const LvnMat<3, 2, T>& m)
		: value{  LvnVec<3, T>(m[0], 0), LvnVec<3, T>(m[1], 0)  } {}
	LvnMat(const LvnMat<3, 4, T>& m)
		: value{  LvnVec<3, T>(m[0]), LvnVec<3, T>(m[1])  } {}
	LvnMat(const LvnMat<4, 2, T>& m)
		: value{  LvnVec<3, T>(m[0], 0), LvnVec<3, T>(m[1], 0)  } {}
	LvnMat(const LvnMat<4, 3, T>& m)
		: value{  LvnVec<3, T>(m[0]), LvnVec<3, T>(m[1])  } {}

	LvnVec<3, T>& operator[](length_t i)
	{
		return this->value[i];
	}
	const LvnVec<3, T>& operator[](int i) const
	{
		return this->value[i];
	}

	LvnMat<2, 3, T> operator+() const
	{
		return LvnMat<2, 3, T>(
			this->value[0],
			this->value[1]);
	}
	LvnMat<2, 3, T> operator-() const
	{
		return LvnMat<2, 3, T>(
			-this->value[0],
			-this->value[1]);
	}
	LvnMat<2, 3, T> operator+(const LvnMat<2, 3, T>& m)
	{
		return LvnMat<2, 3, T>(
			this->value[0] + m[0],
			this->value[1] + m[1]);
	}
	LvnMat<2, 3, T> operator-(const LvnMat<2, 3, T>& m)
	{
		return LvnMat<2, 3, T>(
			this->value[0] - m[0],
			this->value[1] - m[1]);
	}
};

template<typename T>
LvnMat<2, 3, T> operator*(const LvnMat<2, 3, T>& m, const T& s)
{
	return LvnMat<2, 3, T>(
		m[0] * s,
		m[1] * s);
}
template<typename T>
LvnMat<2, 3, T> operator/(const LvnMat<2, 3, T>& m, const T& s)
{
	return LvnMat<2, 3, T>(
		m[0] / s,
		m[1] / s);
}
template<typename T>
LvnMat<2, 3, T> operator*(const T& s, const LvnMat<2, 3, T>& m)
{
	return LvnMat<2, 3, T>(
		s * m[0],
		s * m[1]);
}
template<typename T>
LvnMat<2, 3, T> operator/(const T& s, const LvnMat<2, 3, T>& m)
{
	return LvnMat<2, 3, T>(
		s / m[0],
		s / m[1]);
}
template<typename T>
LvnMat<2, 3, T> operator*(const LvnMat<2, 3, T>& m1, const LvnMat<2, 2, T>& m2)
{
	return LvnMat<2, 3, T>(
		m1[0][0] * m2[0][0] + m1[1][0] * m2[0][1],
		m1[0][1] * m2[0][0] + m1[1][1] * m2[0][1],
		m1[0][2] * m2[0][0] + m1[1][2] * m2[0][1],
		m1[0][0] * m2[1][0] + m1[1][0] * m2[1][1],
		m1[0][1] * m2[1][0] + m1[1][1] * m2[1][1],
		m1[0][2] * m2[1][0] + m1[1][2] * m2[1][1]);
}
template<typename T>
LvnMat<3, 3, T> operator*(const LvnMat<2, 3, T>& m1, const LvnMat<3, 2, T>& m2)
{
	return LvnMat<3, 3, T>(
		m1[0][0] * m2[0][0] + m1[1][0] * m2[0][1],
		m1[0][1] * m2[0][0] + m1[1][1] * m2[0][1],
		m1[0][2] * m2[0][0] + m1[1][2] * m2[0][1],
		m1[0][0] * m2[1][0] + m1[1][0] * m2[1][1],
		m1[0][1] * m2[1][0] + m1[1][1] * m2[1][1],
		m1[0][2] * m2[1][0] + m1[1][2] * m2[1][1],
		m1[0][0] * m2[2][0] + m1[1][0] * m2[2][1],
		m1[0][1] * m2[2][0] + m1[1][1] * m2[2][1],
		m1[0][2] * m2[2][0] + m1[1][2] * m2[2][1]);
}
template<typename T>
LvnMat<4, 3, T> operator*(const LvnMat<2, 3, T>& m1, const LvnMat<4, 2, T>& m2)
{
	return LvnMat<4, 3, T>(
		m1[0][0] * m2[0][0] + m1[1][0] * m2[0][1],
		m1[0][1] * m2[0][0] + m1[1][1] * m2[0][1],
		m1[0][2] * m2[0][0] + m1[1][2] * m2[0][1],
		m1[0][0] * m2[1][0] + m1[1][0] * m2[1][1],
		m1[0][1] * m2[1][0] + m1[1][1] * m2[1][1],
		m1[0][2] * m2[1][0] + m1[1][2] * m2[1][1],
		m1[0][0] * m2[2][0] + m1[1][0] * m2[2][1],
		m1[0][1] * m2[2][0] + m1[1][1] * m2[2][1],
		m1[0][2] * m2[2][0] + m1[1][2] * m2[2][1],
		m1[0][0] * m2[3][0] + m1[1][0] * m2[3][1],
		m1[0][1] * m2[3][0] + m1[1][1] * m2[3][1],
		m1[0][2] * m2[3][0] + m1[1][2] * m2[3][1]);
}
template<typename T>
LvnVec<3, T> operator*(const LvnMat<2, 3, T>& m, const LvnVec<2, T>& v)
{
	return LvnVec<3, T>(
		m[0][0] * v.x + m[1][0] * v.y,
		m[0][1] * v.x + m[1][1] * v.y,
		m[0][2] * v.x + m[1][2] * v.y);
}
template<typename T>
LvnVec<2, T> operator*(const LvnVec<3, T>& v, const LvnMat<2, 3, T>& m)
{
	return LvnVec<2, T>(
		v.x * m[0][0] + v.y * m[0][1] + v.z * m[0][2],
		v.x * m[1][0] + v.y * m[1][1] + v.z * m[1][2]);
}

template<typename T>
struct LvnMat<2, 4, T>
{
	LvnVec<4, T> value[2];

	static length_t length() { return 2; }

	LvnMat() = default;
	LvnMat(const LvnMat<2, 4, T>&) = default;
	LvnMat(const T& n)
	{
		this->value[0] = { n, 0, 0, 0 };
		this->value[1] = { 0, n, 0, 0 };
	}
	LvnMat
	(
		const T& x0, const T& y0, const T& z0, const T& w0,
		const T& x1, const T& y1, const T& z1, const T& w1
	)
	{
		this->value[0] = { x0, y0, z0, w0 };
		this->value[1] = { x1, y1, z1, w1 };
	}
	LvnMat(const LvnVec<4, T>& v0, const LvnVec<4, T>& v1)
		: value{ v0, v1 } {}
	LvnMat(const LvnMat<2, 2, T>& m)
		: value{ LvnVec<4, T>(m[0], 0, 0), LvnVec<4, T>(m[1], 0, 0) } {}
	LvnMat(const LvnMat<3, 3, T>& m)
		: value{ LvnVec<4, T>(m[0], 0), LvnVec<4, T>(m[1], 0) } {}
	LvnMat(const LvnMat<4, 4, T>& m)
		: value{ LvnVec<4, T>(m[0]), LvnVec<4, T>(m[1]) } {}
	LvnMat(const LvnMat<2, 3, T>& m)
		: value{ LvnVec<4, T>(m[0], 0), LvnVec<4, T>(m[1], 0) } {}
	LvnMat(const LvnMat<3, 2, T>& m)
		: value{ LvnVec<4, T>(m[0], 0, 0), LvnVec<4, T>(m[1], 0, 0) } {}
	LvnMat(const LvnMat<3, 4, T>& m)
		: value{ LvnVec<4, T>(m[0]), LvnVec<4, T>(m[1]) } {}
	LvnMat(const LvnMat<4, 2, T>& m)
		: value{ LvnVec<4, T>(m[0], 0, 0), LvnVec<4, T>(m[1], 0, 0) } {}
	LvnMat(const LvnMat<4, 3, T>& m)
		: value{ LvnVec<4, T>(m[0], 0), LvnVec<4, T>(m[1], 0) } {}

	LvnVec<4, T>& operator[](length_t i)
	{
		return this->value[i];
	}
	const LvnVec<4, T>& operator[](length_t i) const
	{
		return this->value[i];
	}

	LvnMat<2, 4, T> operator+() const
	{
		return LvnMat<2, 4, T>(
			this->value[0],
			this->value[1]);
	}
	LvnMat<2, 4, T> operator-() const
	{
		return LvnMat<2, 4, T>(
			-this->value[0],
			-this->value[1]);
	}
	LvnMat<2, 4, T> operator+(const LvnMat<2, 4, T>& m)
	{
		return LvnMat<2, 4, T>(
			this->value[0] + m[0],
			this->value[1] + m[1]);
	}
	LvnMat<2, 4, T> operator-(const LvnMat<2, 4, T>& m)
	{
		return LvnMat<2, 4, T>(
			this->value[0] - m[0],
			this->value[1] - m[1]);
	}
};

template<typename T>
LvnMat<2, 4, T> operator*(const LvnMat<2, 4, T>& m, const T& s)
{
	return LvnMat<2, 4, T>(
		m[0] * s,
		m[1] * s);
}
template<typename T>
LvnMat<2, 4, T> operator/(const LvnMat<2, 4, T>& m, const T& s)
{
	return LvnMat<2, 4, T>(
		m[0] / s,
		m[1] / s);
}
template<typename T>
LvnMat<2, 4, T> operator*(const T& s, const LvnMat<2, 4, T>& m)
{
	return LvnMat<2, 4, T>(
		s * m[0],
		s * m[1]);
}
template<typename T>
LvnMat<2, 4, T> operator/(const T& s, const LvnMat<2, 4, T>& m)
{
	return LvnMat<2, 4, T>(
		s / m[0],
		s / m[1]);
}
template<typename T>
LvnMat<4, 4, T> operator*(const LvnMat<2, 4, T>& m1, const LvnMat<4, 2, T>& m2)
{
	return LvnMat<4, 4, T>(
		m1[0][0] * m2[0][0] + m1[1][0] * m2[0][1],
		m1[0][1] * m2[0][0] + m1[1][1] * m2[0][1],
		m1[0][2] * m2[0][0] + m1[1][2] * m2[0][1],
		m1[0][3] * m2[0][0] + m1[1][3] * m2[0][1],
		m1[0][0] * m2[1][0] + m1[1][0] * m2[1][1],
		m1[0][1] * m2[1][0] + m1[1][1] * m2[1][1],
		m1[0][2] * m2[1][0] + m1[1][2] * m2[1][1],
		m1[0][3] * m2[1][0] + m1[1][3] * m2[1][1],
		m1[0][0] * m2[2][0] + m1[1][0] * m2[2][1],
		m1[0][1] * m2[2][0] + m1[1][1] * m2[2][1],
		m1[0][2] * m2[2][0] + m1[1][2] * m2[2][1],
		m1[0][3] * m2[2][0] + m1[1][3] * m2[2][1],
		m1[0][0] * m2[3][0] + m1[1][0] * m2[3][1],
		m1[0][1] * m2[3][0] + m1[1][1] * m2[3][1],
		m1[0][2] * m2[3][0] + m1[1][2] * m2[3][1],
		m1[0][3] * m2[3][0] + m1[1][3] * m2[3][1]);
}
template<typename T>
LvnMat<2, 4, T> operator*(const LvnMat<2, 4, T>& m1, const LvnMat<2, 2, T>& m2)
{
	return LvnMat<2, 4, T>(
		m1[0][0] * m2[0][0] + m1[1][0] * m2[0][1],
		m1[0][1] * m2[0][0] + m1[1][1] * m2[0][1],
		m1[0][2] * m2[0][0] + m1[1][2] * m2[0][1],
		m1[0][3] * m2[0][0] + m1[1][3] * m2[0][1],
		m1[0][0] * m2[1][0] + m1[1][0] * m2[1][1],
		m1[0][1] * m2[1][0] + m1[1][1] * m2[1][1],
		m1[0][2] * m2[1][0] + m1[1][2] * m2[1][1],
		m1[0][3] * m2[1][0] + m1[1][3] * m2[1][1]);
}
template<typename T>
LvnMat<3, 4, T> operator*(const LvnMat<2, 4, T>& m1, const LvnMat<3, 2, T>& m2)
{
	return LvnMat<3, 4, T>(
		m1[0][0] * m2[0][0] + m1[1][0] * m2[0][1],
		m1[0][1] * m2[0][0] + m1[1][1] * m2[0][1],
		m1[0][2] * m2[0][0] + m1[1][2] * m2[0][1],
		m1[0][3] * m2[0][0] + m1[1][3] * m2[0][1],
		m1[0][0] * m2[1][0] + m1[1][0] * m2[1][1],
		m1[0][1] * m2[1][0] + m1[1][1] * m2[1][1],
		m1[0][2] * m2[1][0] + m1[1][2] * m2[1][1],
		m1[0][3] * m2[1][0] + m1[1][3] * m2[1][1],
		m1[0][0] * m2[2][0] + m1[1][0] * m2[2][1],
		m1[0][1] * m2[2][0] + m1[1][1] * m2[2][1],
		m1[0][2] * m2[2][0] + m1[1][2] * m2[2][1],
		m1[0][3] * m2[2][0] + m1[1][3] * m2[2][1]);
}
template<typename T>
LvnVec<4, T> operator*(const LvnMat<2, 4, T>& m, const LvnVec<2, T>& v)
{
	return LvnVec<4, T>(
		m[0][0] * v.x + m[1][0] * v.y,
		m[0][1] * v.x + m[1][1] * v.y,
		m[0][2] * v.x + m[1][2] * v.y,
		m[0][3] * v.x + m[1][3] * v.y);
}
template<typename T>
LvnVec<2, T> operator*(const LvnVec<4, T>& v, const LvnMat<2, 4, T>& m)
{
	return LvnVec<2, T>(
		v.x * m[0][0] + v.y * m[0][1] + v.z * m[0][2] + v.w * m[0][3],
		v.x * m[1][0] + v.y * m[1][1] + v.z * m[1][2] + v.w * m[1][3]);
}


template<typename T>
struct LvnMat<3, 2, T>
{
	LvnVec<2, T> value[3];

	static length_t length() { return 3; }

	LvnMat() = default;
	LvnMat(const LvnMat<3, 2, T>&) = default;
	LvnMat(const T& n)
	{
		this->value[0] = { n, 0 };
		this->value[1] = { 0, n };
		this->value[2] = { 0, 0 };
	}
	LvnMat
	(
		const T& x0, const T& y0,
		const T& x1, const T& y1,
		const T& x2, const T& y2
	)
	{
		this->value[0] = { x0, y0 };
		this->value[1] = { x1, y1 };
		this->value[2] = { x2, y2 };
	}
	LvnMat(const LvnVec<2, T>& v0, const LvnVec<2, T>& v1, const LvnVec<2, T>& v2)
		: value{ v0, v1, v2 } {}
	LvnMat(const LvnMat<2, 2, T>& m)
		: value{ LvnVec<2, T>(m[0]), LvnVec<2, T>(m[1]), LvnVec<2, T>(0, 0) } {}
	LvnMat(const LvnMat<3, 3, T>& m)
		: value{ LvnVec<2, T>(m[0]), LvnVec<2, T>(m[1]), LvnVec<2, T>(m[2]) } {}
	LvnMat(const LvnMat<4, 4, T>& m)
		: value{ LvnVec<2, T>(m[0]), LvnVec<2, T>(m[1]), LvnVec<2, T>(m[2]) } {}
	LvnMat(const LvnMat<2, 3, T>& m)
		: value{ LvnVec<2, T>(m[0]), LvnVec<2, T>(m[1]), LvnVec<2, T>(0, 0) } {}
	LvnMat(const LvnMat<2, 4, T>& m)
		: value{ LvnVec<2, T>(m[0]), LvnVec<2, T>(m[1]), LvnVec<2, T>(0, 0) } {}
	LvnMat(const LvnMat<3, 4, T>& m)
		: value{ LvnVec<2, T>(m[0]), LvnVec<2, T>(m[1]), LvnVec<2, T>(m[2]) } {}
	LvnMat(const LvnMat<4, 2, T>& m)
		: value{ LvnVec<2, T>(m[0]), LvnVec<2, T>(m[1]), LvnVec<2, T>(m[2]) } {}
	LvnMat(const LvnMat<4, 3, T>& m)
		: value{ LvnVec<2, T>(m[0]), LvnVec<2, T>(m[1]), LvnVec<2, T>(m[2]) } {}

	LvnVec<2, T>& operator[](length_t i)
	{
		return this->value[i];
	}
	const LvnVec<2, T>& operator[](length_t i) const
	{
		return this->value[i];
	}

	LvnMat<3, 2, T> operator+() const
	{
		return LvnMat<3, 2, T>(
			this->value[0],
			this->value[1],
			this->value[2]);
	}
	LvnMat<3, 2, T> operator-() const
	{
		return LvnMat<3, 2, T>(
			-this->value[0],
			-this->value[1],
			-this->value[2]);
	}
	LvnMat<3, 2, T> operator+(const LvnMat<3, 2, T>& m)
	{
		return LvnMat<3, 2, T>(
			this->value[0] + m[0],
			this->value[1] + m[1],
			this->value[2] + m[2]);
	}
	LvnMat<3, 2, T> operator-(const LvnMat<3, 2, T>& m)
	{
		return LvnMat<3, 2, T>(
			this->value[0] - m[0],
			this->value[1] - m[1],
			this->value[2] - m[2]);
	}
};

template<typename T>
LvnMat<3, 2, T> operator*(const LvnMat<3, 2, T>& m, const T& s)
{
	return LvnMat<3, 2, T>(
		m[0] * s,
		m[1] * s,
		m[2] * s);
}
template<typename T>
LvnMat<3, 2, T> operator/(const LvnMat<3, 2, T>& m, const T& s)
{
	return LvnMat<3, 2, T>(
		m[0] / s,
		m[1] / s,
		m[2] / s);
}
template<typename T>
LvnMat<3, 2, T> operator*(const T& s, const LvnMat<3, 2, T>& m)
{
	return LvnMat<3, 2, T>(
		s * m[0],
		s * m[1],
		s * m[2]);
}
template<typename T>
LvnMat<3, 2, T> operator/(const T& s, const LvnMat<3, 2, T>& m)
{
	return LvnMat<3, 2, T>(
		s / m[0],
		s / m[1],
		s / m[2]);
}
template<typename T>
LvnMat<3, 2, T> operator*(const LvnMat<3, 2, T>& m1, const LvnMat<3, 3, T>& m2)
{
	return LvnMat<3, 2, T>(
		m1[0][0] * m2[0][0] + m1[1][0] * m2[0][1] + m1[2][0] * m2[0][2],
		m1[0][1] * m2[0][0] + m1[1][1] * m2[0][1] + m1[2][1] * m2[0][2],
		m1[0][0] * m2[1][0] + m1[1][0] * m2[1][1] + m1[2][0] * m2[1][2],
		m1[0][1] * m2[1][0] + m1[1][1] * m2[1][1] + m1[2][1] * m2[1][2],
		m1[0][0] * m2[2][0] + m1[1][0] * m2[2][1] + m1[2][0] * m2[2][2],
		m1[0][1] * m2[2][0] + m1[1][1] * m2[2][1] + m1[2][1] * m2[2][2]);
}
template<typename T>
LvnMat<4, 2, T> operator*(const LvnMat<3, 2, T>& m1, const LvnMat<4, 3, T>& m2)
{
	return LvnMat<4, 2, T>(
		m1[0][0] * m2[0][0] + m1[1][0] * m2[0][1] + m1[2][0] * m2[0][2],
		m1[0][1] * m2[0][0] + m1[1][1] * m2[0][1] + m1[2][1] * m2[0][2],
		m1[0][0] * m2[1][0] + m1[1][0] * m2[1][1] + m1[2][0] * m2[1][2],
		m1[0][1] * m2[1][0] + m1[1][1] * m2[1][1] + m1[2][1] * m2[1][2],
		m1[0][0] * m2[2][0] + m1[1][0] * m2[2][1] + m1[2][0] * m2[2][2],
		m1[0][1] * m2[2][0] + m1[1][1] * m2[2][1] + m1[2][1] * m2[2][2],
		m1[0][0] * m2[3][0] + m1[1][0] * m2[3][1] + m1[2][0] * m2[3][2],
		m1[0][1] * m2[3][0] + m1[1][1] * m2[3][1] + m1[2][1] * m2[3][2]);
}
template<typename T>
LvnMat<2, 2, T> operator*(const LvnMat<3, 2, T>& m1, const LvnMat<2, 3, T>& m2)
{
	return LvnMat<2, 2, T>(
		m1[0][0] * m2[0][0] + m1[1][0] * m2[0][1] + m1[2][0] * m2[0][2],
		m1[0][1] * m2[0][0] + m1[1][1] * m2[0][1] + m1[2][1] * m2[0][2],
		m1[0][0] * m2[1][0] + m1[1][0] * m2[1][1] + m1[2][0] * m2[1][2],
		m1[0][1] * m2[1][0] + m1[1][1] * m2[1][1] + m1[2][1] * m2[1][2]);
}
template<typename T>
LvnVec<2, T> operator*(const LvnMat<3, 2, T>& m, const LvnVec<3, T>& v)
{
	return LvnVec<2, T>(
		m[0][0] * v.x + m[1][0] * v.y + m[2][0] * v.z,
		m[0][1] * v.x + m[1][1] * v.y + m[2][1] * v.z);
}
template<typename T>
LvnVec<3, T> operator*(const LvnVec<2, T>& v, const LvnMat<3, 2, T>& m)
{
	return LvnVec<3, T>(
		v.x * m[0][0] + v.y * m[0][1],
		v.x * m[1][0] + v.y * m[1][1],
		v.x * m[2][0] + v.y * m[2][1]);
}


template<typename T>
struct LvnMat<3, 4, T>
{
	LvnVec<4, T> value[3];

	static length_t length() { return 3; }

	LvnMat() = default;
	LvnMat(const LvnMat<3, 4, T>&) = default;
	LvnMat(const T& n)
	{
		this->value[0] = { n, 0, 0, 0 };
		this->value[1] = { 0, n, 0, 0 };
		this->value[2] = { 0, 0, n, 0 };
	}
	LvnMat
	(
		const T& x0, const T& y0, const T& z0,
		const T& x1, const T& y1, const T& z1,
		const T& x2, const T& y2, const T& z2
	)
	{
		this->value[0] = { x0, y0, z0 };
		this->value[1] = { x1, y1, z1 };
		this->value[2] = { x2, y2, z2 };
	}
	LvnMat(const LvnVec<4, T>& v0, const LvnVec<4, T>& v1, const LvnVec<4, T>& v2)
		: value{ v0, v1, v2 } {}
	LvnMat(const LvnMat<2, 2, T>& m)
		: value{ LvnVec<4, T>(m[0], 0, 0), LvnVec<4, T>(m[1], 0, 0), LvnVec<4, T>(0, 0, 1, 0) } {}
	LvnMat(const LvnMat<3, 3, T>& m)
		: value{ LvnVec<4, T>(m[0], 0), LvnVec<4, T>(m[1], 0), LvnVec<4, T>(m[2], 0) } {}
	LvnMat(const LvnMat<4, 4, T>& m)
		: value{ LvnVec<4, T>(m[0]), LvnVec<4, T>(m[1]), LvnVec<4, T>(m[2]) } {}
	LvnMat(const LvnMat<2, 3, T>& m)
		: value{ LvnVec<4, T>(m[0], 0), LvnVec<4, T>(m[1], 0), LvnVec<4, T>(0, 0, 1, 0) } {}
	LvnMat(const LvnMat<2, 4, T>& m)
		: value{ LvnVec<4, T>(m[0]), LvnVec<4, T>(m[1]), LvnVec<4, T>(0, 0, 1, 0) } {}
	LvnMat(const LvnMat<3, 2, T>& m)
		: value{ LvnVec<4, T>(m[0], 0, 0), LvnVec<4, T>(m[1], 0, 0), LvnVec<4, T>(m[2], 1, 0) } {}
	LvnMat(const LvnMat<4, 2, T>& m)
		: value{ LvnVec<4, T>(m[0], 0, 0), LvnVec<4, T>(m[1], 0, 0), LvnVec<4, T>(m[2], 1, 0) } {}
	LvnMat(const LvnMat<4, 3, T>& m)
		: value{ LvnVec<4, T>(m[0], 0), LvnVec<4, T>(m[1], 0), LvnVec<4, T>(m[2], 0) } {}

	LvnVec<4, T>& operator[](length_t i)
	{
		return this->value[i];
	}
	const LvnVec<4, T>& operator[](length_t i) const
	{
		return this->value[i];
	}

	LvnMat<3, 4, T> operator+() const
	{
		return LvnMat<3, 4, T>(
			this->value[0],
			this->value[1],
			this->value[2]);
	}
	LvnMat<3, 4, T> operator-() const
	{
		return LvnMat<3, 4, T>(
			-this->value[0],
			-this->value[1],
			-this->value[2]);
	}
	LvnMat<3, 4, T> operator+(const LvnMat<3, 4, T>& m)
	{
		return LvnMat<3, 4, T>(
			this->value[0] + m[0],
			this->value[1] + m[1],
			this->value[2] + m[2]);
	}
	LvnMat<3, 4, T> operator-(const LvnMat<3, 4, T>& m)
	{
		return LvnMat<3, 4, T>(
			this->value[0] - m[0],
			this->value[1] - m[1],
			this->value[2] - m[2]);
	}
};

template<typename T>
LvnMat<3, 4, T> operator*(const LvnMat<3, 4, T>& m, const T& s)
{
	return LvnMat<3, 4, T>(
		m[0] * s,
		m[1] * s,
		m[2] * s);
}
template<typename T>
LvnMat<3, 4, T> operator/(const LvnMat<3, 4, T>& m, const T& s)
{
	return LvnMat<3, 4, T>(
		m[0] / s,
		m[1] / s,
		m[2] / s);
}
template<typename T>
LvnMat<3, 4, T> operator*(const T& s, const LvnMat<3, 4, T>& m)
{
	return LvnMat<3, 4, T>(
		s * m[0],
		s * m[1],
		s * m[2]);
}
template<typename T>
LvnMat<3, 4, T> operator/(const T& s, const LvnMat<3, 4, T>& m)
{
	return LvnMat<3, 4, T>(
		s / m[0],
		s / m[1],
		s / m[2]);
}
template<typename T>
LvnMat<4, 4, T> operator*(const LvnMat<3, 4, T>& m1, const LvnMat<4, 3, T>& m2)
{
	return LvnMat<4, 4, T>(
		m1[0][0] * m2[0][0] + m1[1][0] * m2[0][1] + m1[2][0] * m2[0][2],
		m1[0][1] * m2[0][0] + m1[1][1] * m2[0][1] + m1[2][1] * m2[0][2],
		m1[0][2] * m2[0][0] + m1[1][2] * m2[0][1] + m1[2][2] * m2[0][2],
		m1[0][3] * m2[0][0] + m1[1][3] * m2[0][1] + m1[2][3] * m2[0][2],
		m1[0][0] * m2[1][0] + m1[1][0] * m2[1][1] + m1[2][0] * m2[1][2],
		m1[0][1] * m2[1][0] + m1[1][1] * m2[1][1] + m1[2][1] * m2[1][2],
		m1[0][2] * m2[1][0] + m1[1][2] * m2[1][1] + m1[2][2] * m2[1][2],
		m1[0][3] * m2[1][0] + m1[1][3] * m2[1][1] + m1[2][3] * m2[1][2],
		m1[0][0] * m2[2][0] + m1[1][0] * m2[2][1] + m1[2][0] * m2[2][2],
		m1[0][1] * m2[2][0] + m1[1][1] * m2[2][1] + m1[2][1] * m2[2][2],
		m1[0][2] * m2[2][0] + m1[1][2] * m2[2][1] + m1[2][2] * m2[2][2],
		m1[0][3] * m2[2][0] + m1[1][3] * m2[2][1] + m1[2][3] * m2[2][2],
		m1[0][0] * m2[3][0] + m1[1][0] * m2[3][1] + m1[2][0] * m2[3][2],
		m1[0][1] * m2[3][0] + m1[1][1] * m2[3][1] + m1[2][1] * m2[3][2],
		m1[0][2] * m2[3][0] + m1[1][2] * m2[3][1] + m1[2][2] * m2[3][2],
		m1[0][3] * m2[3][0] + m1[1][3] * m2[3][1] + m1[2][3] * m2[3][2]);
}
template<typename T>
LvnMat<2, 4, T> operator*(const LvnMat<3, 4, T>& m1, const LvnMat<2, 3, T>& m2)
{
	return LvnMat<2, 4, T>(
		m1[0][0] * m2[0][0] + m1[1][0] * m2[0][0] + m1[2][0] * m2[0][0],
		m1[0][1] * m2[0][1] + m1[1][1] * m2[0][1] + m1[2][1] * m2[0][1],
		m1[0][2] * m2[0][2] + m1[1][2] * m2[0][2] + m1[2][2] * m2[0][2],
		m1[0][3] * m2[0][3] + m1[1][3] * m2[0][3] + m1[2][3] * m2[0][3],
		m1[0][0] * m2[1][0] + m1[1][0] * m2[1][0] + m1[2][0] * m2[1][0],
		m1[0][1] * m2[1][1] + m1[1][1] * m2[1][1] + m1[2][1] * m2[1][1],
		m1[0][2] * m2[1][2] + m1[1][2] * m2[1][2] + m1[2][2] * m2[1][2],
		m1[0][3] * m2[1][3] + m1[1][3] * m2[1][3] + m1[2][3] * m2[1][3]);
}
template<typename T>
LvnMat<3, 4, T> operator*(const LvnMat<3, 4, T>& m1, const LvnMat<3, 3, T>& m2)
{
	return LvnMat<3, 4, T>(
		m1[0][0] * m2[0][0] + m1[1][0] * m2[0][1] + m1[2][0] * m2[0][2],
		m1[0][1] * m2[0][0] + m1[1][1] * m2[0][1] + m1[2][1] * m2[0][2],
		m1[0][2] * m2[0][0] + m1[1][2] * m2[0][1] + m1[2][2] * m2[0][2],
		m1[0][3] * m2[0][0] + m1[1][3] * m2[0][1] + m1[2][3] * m2[0][2],
		m1[0][0] * m2[1][0] + m1[1][0] * m2[1][1] + m1[2][0] * m2[1][2],
		m1[0][1] * m2[1][0] + m1[1][1] * m2[1][1] + m1[2][1] * m2[1][2],
		m1[0][2] * m2[1][0] + m1[1][2] * m2[1][1] + m1[2][2] * m2[1][2],
		m1[0][3] * m2[1][0] + m1[1][3] * m2[1][1] + m1[2][3] * m2[1][2],
		m1[0][0] * m2[2][0] + m1[1][0] * m2[2][1] + m1[2][0] * m2[2][2],
		m1[0][1] * m2[2][0] + m1[1][1] * m2[2][1] + m1[2][1] * m2[2][2],
		m1[0][2] * m2[2][0] + m1[1][2] * m2[2][1] + m1[2][2] * m2[2][2],
		m1[0][3] * m2[2][0] + m1[1][3] * m2[2][1] + m1[2][3] * m2[2][2]);
}
template<typename T>
LvnVec<4, T> operator*(const LvnMat<3, 4, T>& m, const LvnVec<3, T>& v)
{
	return LvnVec<3, T>(
		m[0][0] * v.x + m[1][0] * v.y + m[2][0] * v.z,
		m[0][1] * v.x + m[1][1] * v.y + m[2][1] * v.z,
		m[0][2] * v.x + m[1][2] * v.y + m[2][2] * v.z,
		m[0][3] * v.x + m[1][3] * v.y + m[2][3] * v.z);
}
template<typename T>
LvnVec<3, T> operator*(const LvnVec<4, T>& v, const LvnMat<3, 4, T>& m)
{
	return LvnVec<3, T>(
		v.x * m[0][0] + v.y * m[0][1] + v.z * m[0][2] + v.w * m[0][3],
		v.x * m[1][0] + v.y * m[1][1] + v.z * m[1][2] + v.w * m[1][3],
		v.x * m[2][0] + v.y * m[2][1] + v.z * m[2][2] + v.w * m[2][3]);
}


template<typename T>
struct LvnMat<4, 2, T>
{
	LvnVec<2, T> value[4];

	static length_t length() { return 4; }

	LvnMat() = default;
	LvnMat(const LvnMat<4, 2, T>&) = default;
	LvnMat(const T& n)
	{
		this->value[0] = { n, 0 };
		this->value[1] = { 0, n };
		this->value[2] = { 0, 0 };
		this->value[3] = { 0, 0 };
	}
	LvnMat
	(
		const T& x0, const T& y0,
		const T& x1, const T& y1,
		const T& x2, const T& y2,
		const T& x3, const T& y3
	)
	{
		this->value[0] = { x0, y0 };
		this->value[1] = { x1, y1 };
		this->value[2] = { x2, y2 };
		this->value[3] = { x3, y3 };
	}
	LvnMat(const LvnVec<2, T>& v0, const LvnVec<2, T>& v1, const LvnVec<2, T>& v2, const LvnVec<2, T>& v3)
		: value{ v0, v1, v2, v3 } {}
	LvnMat(const LvnMat<2, 2, T>& m)
		: value{ LvnVec<2, T>(m[0]), LvnVec<2, T>(m[1]), LvnVec<2, T>(0, 0), LvnVec<2, T>(0, 0) } {}
	LvnMat(const LvnMat<3, 3, T>& m)
		: value{ LvnVec<2, T>(m[0]), LvnVec<2, T>(m[1]), LvnVec<2, T>(m[2]), LvnVec<2, T>(0, 0) } {}
	LvnMat(const LvnMat<4, 4, T>& m)
		: value{ LvnVec<2, T>(m[0]), LvnVec<2, T>(m[1]), LvnVec<2, T>(m[2]), LvnVec<2, T>(m[3]) } {}
	LvnMat(const LvnMat<2, 3, T>& m)
		: value{ LvnVec<2, T>(m[0]), LvnVec<2, T>(m[1]), LvnVec<2, T>(0, 0), LvnVec<2, T>(0, 0) } {}
	LvnMat(const LvnMat<2, 4, T>& m)
		: value{ LvnVec<2, T>(m[0]), LvnVec<2, T>(m[1]), LvnVec<2, T>(0, 0), LvnVec<2, T>(0, 0) } {}
	LvnMat(const LvnMat<3, 2, T>& m)
		: value{ LvnVec<2, T>(m[0]), LvnVec<2, T>(m[1]), LvnVec<2, T>(m[2]), LvnVec<2, T>(0, 0) } {}
	LvnMat(const LvnMat<3, 4, T>& m)
		: value{ LvnVec<2, T>(m[0]), LvnVec<2, T>(m[1]), LvnVec<2, T>(m[2]), LvnVec<2, T>(0, 0) } {}
	LvnMat(const LvnMat<4, 3, T>& m)
		: value{ LvnVec<2, T>(m[0]), LvnVec<2, T>(m[1]), LvnVec<2, T>(m[2]), LvnVec<2, T>(m[3]) } {}

	LvnVec<2, T>& operator[](length_t i)
	{
		return this->value[i];
	}
	const LvnVec<2, T>& operator[](length_t i) const
	{
		return this->value[i];
	}

	LvnMat<4, 2, T> operator+() const
	{
		return LvnMat<4, 2, T>(
			this->value[0],
			this->value[1],
			this->value[2],
			this->value[3]);
	}
	LvnMat<4, 2, T> operator-() const
	{
		return LvnMat<4, 2, T>(
			-this->value[0],
			-this->value[1],
			-this->value[2],
			-this->value[3]);
	}
	LvnMat<4, 2, T> operator+(const LvnMat<4, 2, T>& m)
	{
		return LvnMat<4, 2, T>(
			this->value[0] + m[0],
			this->value[1] + m[1],
			this->value[2] + m[2],
			this->value[3] + m[3]);
	}
	LvnMat<4, 2, T> operator-(const LvnMat<4, 2, T>& m)
	{
		return LvnMat<4, 2, T>(
			this->value[0] - m[0],
			this->value[1] - m[1],
			this->value[2] - m[2],
			this->value[3] - m[3]);
	}
};

template<typename T>
LvnMat<4, 2, T> operator*(const LvnMat<4, 2, T>& m, const T& s)
{
	return LvnMat<4, 2, T>(
		m[0] * s,
		m[1] * s,
		m[2] * s,
		m[3] * s);
}
template<typename T>
LvnMat<4, 2, T> operator/(const LvnMat<4, 2, T>& m, const T& s)
{
	return LvnMat<4, 2, T>(
		m[0] / s,
		m[1] / s,
		m[2] / s,
		m[3] / s);
}
template<typename T>
LvnMat<4, 2, T> operator*(const T& s, const LvnMat<4, 2, T>& m)
{
	return LvnMat<4, 2, T>(
		s * m[0],
		s * m[1],
		s * m[2],
		s * m[3]);
}
template<typename T>
LvnMat<4, 2, T> operator/(const T& s, const LvnMat<4, 2, T>& m)
{
	return LvnMat<4, 2, T>(
		s / m[0],
		s / m[1],
		s / m[2],
		s / m[3]);
}
template<typename T>
LvnMat<2, 2, T> operator*(const LvnMat<4, 2, T>& m1, const LvnMat<2, 4, T>& m2)
{
	return LvnMat<2, 2, T>(
		m1[0][0] * m2[0][0] + m1[1][0] * m2[0][1] + m1[2][0] * m2[0][2] + m1[3][0] * m2[0][3],
		m1[0][1] * m2[0][0] + m1[1][1] * m2[0][1] + m1[2][1] * m2[0][2] + m1[3][1] * m2[0][3],
		m1[0][0] * m2[1][0] + m1[1][0] * m2[1][1] + m1[2][0] * m2[1][2] + m1[3][0] * m2[1][3],
		m1[0][1] * m2[1][0] + m1[1][1] * m2[1][1] + m1[2][1] * m2[1][2] + m1[3][1] * m2[1][3]);
}
template<typename T>
LvnMat<3, 2, T> operator*(const LvnMat<4, 2, T>& m1, const LvnMat<3, 4, T>& m2)
{
	return LvnMat<3, 2, T>(
		m1[0][0] * m2[0][0] + m1[1][0] * m2[0][1] + m1[2][0] * m2[0][2] + m1[3][0] * m2[0][3],
		m1[0][1] * m2[0][0] + m1[1][1] * m2[0][1] + m1[2][1] * m2[0][2] + m1[3][1] * m2[0][3],
		m1[0][0] * m2[1][0] + m1[1][0] * m2[1][1] + m1[2][0] * m2[1][2] + m1[3][0] * m2[1][3],
		m1[0][1] * m2[1][0] + m1[1][1] * m2[1][1] + m1[2][1] * m2[1][2] + m1[3][1] * m2[1][3],
		m1[0][0] * m2[2][0] + m1[1][0] * m2[2][1] + m1[2][0] * m2[2][2] + m1[3][0] * m2[2][3],
		m1[0][1] * m2[2][0] + m1[1][1] * m2[2][1] + m1[2][1] * m2[2][2] + m1[3][1] * m2[2][3]);
}
template<typename T>
LvnMat<4, 2, T> operator*(const LvnMat<4, 2, T>& m1, const LvnMat<2, 2, T>& m2)
{
	return LvnMat<4, 2, T>(
		m1[0][0] * m2[0][0] + m1[1][0] * m2[0][1] + m1[2][0] * m2[0][2] + m1[3][0] * m2[0][3],
		m1[0][1] * m2[0][0] + m1[1][1] * m2[0][1] + m1[2][1] * m2[0][2] + m1[3][1] * m2[0][3],
		m1[0][0] * m2[1][0] + m1[1][0] * m2[1][1] + m1[2][0] * m2[1][2] + m1[3][0] * m2[1][3],
		m1[0][1] * m2[1][0] + m1[1][1] * m2[1][1] + m1[2][1] * m2[1][2] + m1[3][1] * m2[1][3],
		m1[0][0] * m2[2][0] + m1[1][0] * m2[2][1] + m1[2][0] * m2[2][2] + m1[3][0] * m2[2][3],
		m1[0][1] * m2[2][0] + m1[1][1] * m2[2][1] + m1[2][1] * m2[2][2] + m1[3][1] * m2[2][3],
		m1[0][0] * m2[3][0] + m1[1][0] * m2[3][1] + m1[2][0] * m2[3][2] + m1[3][0] * m2[3][3],
		m1[0][1] * m2[3][0] + m1[1][1] * m2[3][1] + m1[2][1] * m2[3][2] + m1[3][1] * m2[3][3]);
}
template<typename T>
LvnVec<2, T> operator*(const LvnMat<4, 2, T>& m, const LvnVec<4, T>& v)
{
	return LvnVec<2, T>(
		m[0][0] * v.x + m[1][0] * v.y + m[2][0] * v.z + m[3][0] * v.w,
		m[0][1] * v.x + m[1][1] * v.y + m[2][1] * v.z + m[3][1] * v.w);
}
template<typename T>
LvnVec<4, T> operator*(const LvnVec<2, T>& v, const LvnMat<4, 2, T>& m)
{
	return LvnVec<4, T>(
		v.x * m[0][0] + v.y * m[0][1],
		v.x * m[1][0] + v.y * m[1][1],
		v.x * m[2][0] + v.y * m[2][1],
		v.x * m[3][0] + v.y * m[3][1]);
}


template<typename T>
struct LvnMat<4, 3, T>
{
	LvnVec<3, T> value[4];

	static length_t length() { return 4; }

	LvnMat() = default;
	LvnMat(const LvnMat<4, 3, T>&) = default;
	LvnMat(const T& n)
	{
		this->value[0] = { n, 0, 0 };
		this->value[1] = { 0, n, 0 };
		this->value[2] = { 0, 0, n };
		this->value[3] = { 0, 0, 0 };
	}
	LvnMat
	(
		const T& x0, const T& y0, const T& z0,
		const T& x1, const T& y1, const T& z1,
		const T& x2, const T& y2, const T& z2,
		const T& x3, const T& y3, const T& z3
	)
	{
		this->value[0] = { x0, y0, z0 };
		this->value[1] = { x1, y1, z1 };
		this->value[2] = { x2, y2, z2 };
		this->value[3] = { x3, y3, z3 };
	}
	LvnMat(const LvnVec<3, T>& v0, const LvnVec<3, T>& v1, const LvnVec<3, T>& v2, const LvnVec<3, T>& v3)
		: value{ v0, v1, v2, v3 } {}
	LvnMat(const LvnMat<2, 2, T>& m)
		: value{ LvnVec<3, T>(m[0], 0), LvnVec<3, T>(m[1], 0), LvnVec<3, T>(0, 0, 1), LvnVec<3, T>(0, 0, 0) } {}
	LvnMat(const LvnMat<3, 3, T>& m)
		: value{ LvnVec<3, T>(m[0]), LvnVec<3, T>(m[1]), LvnVec<3, T>(m[2]), LvnVec<3, T>(0, 0, 0) } {}
	LvnMat(const LvnMat<4, 4, T>& m)
		: value{ LvnVec<3, T>(m[0]), LvnVec<3, T>(m[1]), LvnVec<3, T>(m[2]), LvnVec<3, T>(m[3]) } {}
	LvnMat(const LvnMat<2, 3, T>& m)
		: value{ LvnVec<3, T>(m[0]), LvnVec<3, T>(m[1]), LvnVec<3, T>(0, 0, 1), LvnVec<3, T>(0, 0, 0) } {}
	LvnMat(const LvnMat<2, 4, T>& m)
		: value{ LvnVec<3, T>(m[0]), LvnVec<3, T>(m[1]), LvnVec<3, T>(0, 0, 1), LvnVec<3, T>(0, 0, 0) } {}
	LvnMat(const LvnMat<3, 2, T>& m)
		: value{ LvnVec<3, T>(m[0], 0), LvnVec<3, T>(m[1], 0), LvnVec<3, T>(m[2], 1), LvnVec<3, T>(0, 0, 0) } {}
	LvnMat(const LvnMat<3, 4, T>& m)
		: value{ LvnVec<3, T>(m[0]), LvnVec<3, T>(m[1]), LvnVec<3, T>(m[2]), LvnVec<3, T>(0, 0, 0) } {}
	LvnMat(const LvnMat<4, 2, T>& m)
		: value{ LvnVec<3, T>(m[0], 0), LvnVec<3, T>(m[1], 0), LvnVec<3, T>(m[2], 1), LvnVec<3, T>(m[3], 0) } {}

	LvnVec<3, T>& operator[](length_t i)
	{
		return this->value[i];
	}
	const LvnVec<3, T>& operator[](length_t i) const
	{
		return this->value[i];
	}

	LvnMat<4, 3, T> operator+() const
	{
		return LvnMat<4, 3, T>(
			this->value[0],
			this->value[1],
			this->value[2],
			this->value[3]);
	}
	LvnMat<4, 3, T> operator-() const
	{
		return LvnMat<4, 3, T>(
			-this->value[0],
			-this->value[1],
			-this->value[2],
			-this->value[3]);
	}
	LvnMat<4, 3, T> operator+(const LvnMat<4, 3, T>& m)
	{
		return LvnMat<4, 3, T>(
			this->value[0] + m[0],
			this->value[1] + m[1],
			this->value[2] + m[2],
			this->value[3] + m[3]);
	}
	LvnMat<4, 3, T> operator-(const LvnMat<4, 3, T>& m)
	{
		return LvnMat<4, 3, T>(
			this->value[0] - m[0],
			this->value[1] - m[1],
			this->value[2] - m[2],
			this->value[3] - m[3]);
	}
};

template<typename T>
LvnMat<4, 3, T> operator*(const LvnMat<4, 3, T>& m, const T& s)
{
	return LvnMat<4, 3, T>(
		m[0] * s,
		m[1] * s,
		m[2] * s,
		m[3] * s);
}
template<typename T>
LvnMat<4, 3, T> operator/(const LvnMat<4, 3, T>& m, const T& s)
{
	return LvnMat<4, 3, T>(
		m[0] / s,
		m[1] / s,
		m[2] / s,
		m[3] / s);
}
template<typename T>
LvnMat<4, 3, T> operator*(const T& s, const LvnMat<4, 3, T>& m)
{
	return LvnMat<4, 3, T>(
		s * m[0],
		s * m[1],
		s * m[2],
		s * m[3]);
}
template<typename T>
LvnMat<4, 3, T> operator/(const T& s, const LvnMat<4, 3, T>& m)
{
	return LvnMat<4, 3, T>(
		s / m[0],
		s / m[1],
		s / m[2],
		s / m[3]);
}
template<typename T>
LvnMat<2, 3, T> operator*(const LvnMat<4, 3, T>& m1, const LvnMat<2, 4, T>& m2)
{
	return LvnMat<2, 3, T>(
		m1[0][0] * m2[0][0] + m1[1][0] * m2[0][1] + m1[2][0] * m2[0][2] + m1[3][0] * m2[0][3],
		m1[0][1] * m2[0][0] + m1[1][1] * m2[0][1] + m1[2][1] * m2[0][2] + m1[3][1] * m2[0][3],
		m1[0][2] * m2[0][0] + m1[1][2] * m2[0][1] + m1[2][2] * m2[0][2] + m1[3][2] * m2[0][3],
		m1[0][0] * m2[1][0] + m1[1][0] * m2[1][1] + m1[2][0] * m2[1][2] + m1[3][0] * m2[1][3],
		m1[0][1] * m2[1][0] + m1[1][1] * m2[1][1] + m1[2][1] * m2[1][2] + m1[3][1] * m2[1][3],
		m1[0][2] * m2[1][0] + m1[1][2] * m2[1][1] + m1[2][2] * m2[1][2] + m1[3][2] * m2[1][3]);
}
template<typename T>
LvnMat<3, 3, T> operator*(const LvnMat<4, 3, T>& m1, const LvnMat<3, 4, T>& m2)
{
	return LvnMat<3, 3, T>(
		m1[0][0] * m2[0][0] + m1[1][0] * m2[0][1] + m1[2][0] * m2[0][2] + m1[3][0] * m2[0][3],
		m1[0][1] * m2[0][0] + m1[1][1] * m2[0][1] + m1[2][1] * m2[0][2] + m1[3][1] * m2[0][3],
		m1[0][2] * m2[0][0] + m1[1][2] * m2[0][1] + m1[2][2] * m2[0][2] + m1[3][2] * m2[0][3],
		m1[0][0] * m2[1][0] + m1[1][0] * m2[1][1] + m1[2][0] * m2[1][2] + m1[3][0] * m2[1][3],
		m1[0][1] * m2[1][0] + m1[1][1] * m2[1][1] + m1[2][1] * m2[1][2] + m1[3][1] * m2[1][3],
		m1[0][2] * m2[1][0] + m1[1][2] * m2[1][1] + m1[2][2] * m2[1][2] + m1[3][2] * m2[1][3],
		m1[0][0] * m2[2][0] + m1[1][0] * m2[2][1] + m1[2][0] * m2[2][2] + m1[3][0] * m2[2][3],
		m1[0][1] * m2[2][0] + m1[1][1] * m2[2][1] + m1[2][1] * m2[2][2] + m1[3][1] * m2[2][3],
		m1[0][2] * m2[2][0] + m1[1][2] * m2[2][1] + m1[2][2] * m2[2][2] + m1[3][2] * m2[2][3]);
}
template<typename T>
LvnMat<4, 3, T> operator*(const LvnMat<4, 3, T>& m1, const LvnMat<4, 4, T>& m2)
{
	return LvnMat<4, 3, T>(
		m1[0][0] * m2[0][0] + m1[1][0] * m2[0][1] + m1[2][0] * m2[0][2] + m1[3][0] * m2[0][3],
		m1[0][1] * m2[0][0] + m1[1][1] * m2[0][1] + m1[2][1] * m2[0][2] + m1[3][1] * m2[0][3],
		m1[0][2] * m2[0][0] + m1[1][2] * m2[0][1] + m1[2][2] * m2[0][2] + m1[3][2] * m2[0][3],
		m1[0][0] * m2[1][0] + m1[1][0] * m2[1][1] + m1[2][0] * m2[1][2] + m1[3][0] * m2[1][3],
		m1[0][1] * m2[1][0] + m1[1][1] * m2[1][1] + m1[2][1] * m2[1][2] + m1[3][1] * m2[1][3],
		m1[0][2] * m2[1][0] + m1[1][2] * m2[1][1] + m1[2][2] * m2[1][2] + m1[3][2] * m2[1][3],
		m1[0][0] * m2[2][0] + m1[1][0] * m2[2][1] + m1[2][0] * m2[2][2] + m1[3][0] * m2[2][3],
		m1[0][1] * m2[2][0] + m1[1][1] * m2[2][1] + m1[2][1] * m2[2][2] + m1[3][1] * m2[2][3],
		m1[0][2] * m2[2][0] + m1[1][2] * m2[2][1] + m1[2][2] * m2[2][2] + m1[3][2] * m2[2][3],
		m1[0][0] * m2[3][0] + m1[1][0] * m2[3][1] + m1[2][0] * m2[3][2] + m1[3][0] * m2[3][3],
		m1[0][1] * m2[3][0] + m1[1][1] * m2[3][1] + m1[2][1] * m2[3][2] + m1[3][1] * m2[3][3],
		m1[0][2] * m2[3][0] + m1[1][2] * m2[3][1] + m1[2][2] * m2[3][2] + m1[3][2] * m2[3][3]);
}
template<typename T>
LvnVec<3, T> operator*(const LvnMat<4, 3, T>& m, const LvnVec<4, T>& v)
{
	return LvnVec<3, T>(
		m[0][0] * v.x + m[1][0] * v.y + m[2][0] * v.z + m[3][0] * v.w,
		m[0][1] * v.x + m[1][1] * v.y + m[2][1] * v.z + m[3][1] * v.w,
		m[0][2] * v.x + m[1][2] * v.y + m[2][2] * v.z + m[3][2] * v.w);
}
template<typename T>
LvnVec<4, T> operator*(const LvnVec<3, T>& v, const LvnMat<4, 3, T>& m)
{
	return LvnVec<4, T>(
		v.x * m[0][0] + v.y * m[0][1] + v.z * m[0][2] + v.w * m[0][3],
		v.x * m[1][0] + v.y * m[1][1] + v.z * m[1][2] + v.w * m[1][3],
		v.x * m[2][0] + v.y * m[2][1] + v.z * m[2][2] + v.w * m[2][3],
		v.x * m[3][0] + v.y * m[3][1] + v.z * m[3][2] + v.w * m[3][3]);
}

template<typename T>
struct LvnQuat_t
{
	union { T w, r; };
	union { T x, i; };
	union { T y, j; };
	union { T z, k; };

	static int length() { return 4; }

	LvnQuat_t() = default;
	LvnQuat_t(const LvnQuat_t<T>&) = default;

	LvnQuat_t(const T& nw, const T& nx, const T& ny, const T& nz)
		: w(nw), x(nx), y(ny), z(nz) {}

	T& operator[](int i)
	{
		assert(i >= 0 && i < length());

		switch (i)
		{
			default:
			case 0:
				return w;
			case 1:
				return x;
			case 2:
				return y;
			case 3:
				return z;
		}
	}
	const T& operator[](int i) const
	{
		assert(i >= 0 && i < length());

		switch (i)
		{
			default:
			case 0:
				return w;
			case 1:
				return x;
			case 2:
				return y;
			case 3:
				return z;
		}
	}

	LvnQuat_t<T>& operator++()
	{
		this->w++;
		this->x++;
		this->y++;
		this->z++;
		return *this;
	}
	LvnQuat_t<T>& operator--()
	{
		this->w--;
		this->x--;
		this->y--;
		this->z--;
		return *this;
	}
	LvnQuat_t<T> operator++(int)
	{
		LvnQuat_t<T> q(*this);
		++*this;
		return q;
	}
	LvnQuat_t<T> operator--(int)
	{
		LvnQuat_t<T> q(*this);
		--*this;
		return q;
	}
	LvnQuat_t<T> operator+() const
	{
		return LvnQuat_t<T>(w, x, y, z);
	}
	LvnQuat_t<T> operator-() const
	{
		return LvnQuat_t<T>(-w, -x, -y, -z);
	}
	LvnQuat_t<T> operator+(const LvnQuat_t<T>& q)
	{
		return LvnQuat_t<T>(
			this->w + q.w,
			this->x + q.x,
			this->y + q.y,
			this->z + q.z);
	}
	LvnQuat_t<T> operator-(const LvnQuat_t<T>& q)
	{
		return LvnQuat_t<T>(
			this->w - q.w,
			this->x - q.x,
			this->y - q.y,
			this->z - q.z);
	}
	LvnQuat_t<T> operator*(const LvnQuat_t<T>& q)
	{
		return LvnQuat_t<T>(
			this->w * q.w - this->x * q.x - this->y * q.y - this->z * q.z,
			this->w * q.x + this->x * q.w + this->y * q.z - this->z * q.y,
			this->w * q.y + this->y * q.w + this->z * q.x - this->x * q.z,
			this->w * q.z + this->z * q.w + this->x * q.y - this->y * q.x);
	}
};

template <typename T>
LvnQuat_t<T> operator+(const LvnQuat_t<T>& q1, const LvnQuat_t<T>& q2)
{
	return LvnQuat_t<T>(q1.w + q2.w, q1.x + q2.x, q1.y + q2.y, q1.z + q2.z);
}
template <typename T>
LvnQuat_t<T> operator-(const LvnQuat_t<T>& q1, const LvnQuat_t<T>& q2)
{
	return LvnQuat_t<T>(q1.w - q2.w, q1.x - q2.x, q1.y - q2.y, q1.z - q2.z);
}
template <typename T>
LvnQuat_t<T> operator*(const LvnQuat_t<T>& q1, const LvnQuat_t<T>& q2)
{
	return LvnQuat_t<T>(q1.w * q2.w, q1.x * q2.x, q1.y * q2.y, q1.z * q2.z);
}
template <typename T>
LvnQuat_t<T> operator/(const LvnQuat_t<T>& q1, const LvnQuat_t<T>& q2)
{
	return LvnQuat_t<T>(q1.w / q2.w, q1.x / q2.x, q1.y / q2.y, q1.z / q2.z);
}
template <typename T>
LvnQuat_t<T> operator+(const T& s, const LvnQuat_t<T>& q)
{
	return LvnQuat_t<T>(s + q.w, s + q.x, s + q.y, s + q.z);
}
template <typename T>
LvnQuat_t<T> operator-(const T& s, const LvnQuat_t<T>& q)
{
	return LvnQuat_t<T>(s - q.w, s - q.x, s - q.y, s - q.z);
}
template <typename T>
LvnQuat_t<T> operator*(const T& s, const LvnQuat_t<T>& q)
{
	return LvnQuat_t<T>(s * q.w, s * q.x, s * q.y, s * q.z);
}
template <typename T>
LvnQuat_t<T> operator/(const T& s, const LvnQuat_t<T>& q)
{
	return LvnQuat_t<T>(s / q.w, s / q.x, s / q.y, s / q.z);
}
template <typename T>
LvnQuat_t<T> operator+(const LvnQuat_t<T>& q, const T& s)
{
	return LvnQuat_t<T>(q.w + s, q.x + s, q.y + s, q.z + s);
}
template <typename T>
LvnQuat_t<T> operator-(const LvnQuat_t<T>& q, const T& s)
{
	return LvnQuat_t<T>(q.w - s, q.x - s, q.y - s, q.z - s);
}
template <typename T>
LvnQuat_t<T> operator*(const LvnQuat_t<T>& q, const T& s)
{
	return LvnQuat_t<T>(q.w * s, q.x * s, q.y * s, q.z * s);
}
template <typename T>
LvnQuat_t<T> operator/(const LvnQuat_t<T>& q, const T& s)
{
	return LvnQuat_t<T>(q.w / s, q.x / s, q.y / s, q.z / s);
}

// -- [SUBSECT]: Core Struct Implementation
// ------------------------------------------------------------

struct LvnMemoryBindingInfo
{
	LvnStructureType sType;
	uint64_t count;
};

struct LvnContextCreateInfo
{
	std::string                   applicationName;               // name of application or program
	LvnWindowApi                  windowapi;                     // window api to use when creating windows
	LvnGraphicsApi                graphicsapi;                   // graphics api to use when rendering (eg. vulkan, opengl)
	bool                          enableMultithreading;          // enables the use of multithreading within the context

	struct
	{
		bool                      enableLogging;                 // enable or diable logging
		bool                      disableCoreLogging;            // whether to disable core logging in the library
<<<<<<< HEAD
		bool                      enableGraphicsApiDebugLogging; // enables debug logging output from graphics api calls (opengl/vulkan)
=======
		bool                      enableGraphicsApiDebugLogs;    // enable debug output for graphics api calls (eg. vulkan validation layer, opengl debug callbacks)
>>>>>>> 8b94f4af
	} logging;

	struct
	{
		LvnTextureFormat              frameBufferColorFormat;        // set the color image format of the window framebuffer when rendering
		LvnClipRegion                 matrixClipRegion;              // set the clip region to the correct coordinate system depending on the api
		uint32_t                      maxFramesInFlight;             // set the max frames in flight (vulkan only)
	} rendering;
	
	struct
	{
		LvnMemAllocMode           memAllocMode;                  // memory allocation mode, how memory should be allocated when creating new object
		LvnMemoryBindingInfo*     pMemoryBindings;               // array of object alloc info structs to tell how many objects of each type to allocate if using memory pool
		uint32_t                  memoryBindingCount;            // number of object alloc inso structs;
		LvnMemoryBindingInfo*     pBlockMemoryBindings;          // array of objects alloc info structs of each type to allocate for further memory blocks in case if the first block is full
		uint32_t                  blockMemoryBindingCount;       // number of block object alloc info structs
	} memoryInfo;
};

/* [Logging] */
struct LvnLoggerCreateInfo
{
	std::string loggerName;
	std::string format;
	LvnLogLevel level;

	struct
	{
		bool enableLogToFile;
		std::string filename;
		LvnFileMode filemode;
	} fileConfig;
};

struct LvnLogMessage
{
	const char *msg, *loggerName;
	LvnLogLevel level;
	long long timeEpoch;
};

struct LvnLogPattern
{
	char symbol;
	std::string (*func)(LvnLogMessage*);
};

struct LvnLogFile
{
	std::string filename;
	LvnFileMode filemode;
	FILE* fileptr;
	bool logToFile;
};

/* [Events] */
struct LvnKeyHoldEvent
{
	LvnEventType type;
	int category;
	const char* name;
	bool handled;

	int keyCode;
	bool repeat;
};

struct LvnKeyPressedEvent
{
	LvnEventType type;
	int category;
	const char* name;
	bool handled;

	int keyCode;
};

struct LvnKeyReleasedEvent
{
	LvnEventType type;
	int category;
	const char* name;
	bool handled;

	int keyCode;
};

struct LvnKeyTypedEvent
{
	LvnEventType type;
	int category;
	const char* name;
	bool handled;

	unsigned int key;
};

struct LvnMouseButtonPressedEvent
{
	LvnEventType type;
	int category;
	const char* name;
	bool handled;

	int buttonCode;
};

struct LvnMouseButtonReleasedEvent
{
	LvnEventType type;
	int category;
	const char* name;
	bool handled;

	int buttonCode;
};

struct LvnMouseMovedEvent
{
	LvnEventType type;
	int category;
	const char* name;
	bool handled;

	int x, y;
};

struct LvnMouseScrolledEvent
{
	LvnEventType type;
	int category;
	const char* name;
	bool handled;

	float x, y;
};

struct LvnWindowCloseEvent
{
	LvnEventType type;
	int category;
	const char* name;
	bool handled;
};

struct LvnWindowFocusEvent
{
	LvnEventType type;
	int category;
	const char* name;
	bool handled;
};

struct LvnWindowFramebufferResizeEvent
{
	LvnEventType type;
	int category;
	const char* name;
	bool handled;

	unsigned int width, height;
};

struct LvnWindowLostFocusEvent
{
	LvnEventType type;
	int category;
	const char* name;
	bool handled;
};

struct LvnWindowMovedEvent
{
	LvnEventType type;
	int category;
	const char* name;
	bool handled;

	int x, y;
};

struct LvnWindowResizeEvent
{
	LvnEventType type;
	int category;
	const char* name;
	bool handled;

	int width, height;
};

/* [Window] */
struct LvnWindowIconData
{
	unsigned char* image;
	int width, height;
};

struct LvnWindowCreateInfo
{
	int width, height;                  // width and height of window
	std::string title;                  // title of window
	int minWidth, minHeight;            // minimum width and height of window (set to 0 if not specified)
	int maxWidth, maxHeight;            // maximum width and height of window (set to -1 if not specified)
	bool fullscreen, resizable, vSync;  // sets window to fullscreen if true; enables window resizing if true; vSync controls window framerate, sets framerate to 60fps if true
	LvnWindowIconData* pIcons;          // icon images used for window/app icon; pIcons can be stored in an array; pIcons will be ignored if set to null
	uint32_t iconCount;                 // iconCount is the number of icons in pIcons; if using only one icon, set iconCount to 1; if using an array of icons, set to length of array

	void (*eventCallBack)(LvnEvent*);   // set function ptr used as a callback to get events from this window
	void* userData;                     // pass a ptr of a variable or struct to use and get data during window callbacks

	LvnWindowCreateInfo()
	{
		width = 0;
		height = 0;
		minWidth = 0, minHeight = 0;
		maxWidth = -1, maxHeight = -1;
		fullscreen = false, resizable = true, vSync = false;
		pIcons = nullptr;
		iconCount = 0;
		eventCallBack = nullptr;
		userData = nullptr;
	}
};


// -- [SUBSECT]: Graphics Struct Implementation
// ------------------------------------------------------------

struct LvnPhysicalDeviceProperties
{
	std::string name;
	LvnPhysicalDeviceType type;
	uint32_t apiVersion;
	uint32_t driverVersion;
	uint32_t vendorID;
};

struct LvnPhysicalDeviceFeatures
{
	bool robustBufferAccess;
	bool fullDrawIndexUint32;
	bool imageCubeArray;
	bool independentBlend;
	bool geometryShader;
	bool tessellationShader;
	bool sampleRateShading;
	bool dualSrcBlend;
	bool logicOp;
	bool multiDrawIndirect;
	bool drawIndirectFirstInstance;
	bool depthClamp;
	bool depthBiasClamp;
	bool fillModeNonSolid;
	bool depthBounds;
	bool wideLines;
	bool largePoints;
	bool alphaToOne;
	bool multiViewport;
	bool samplerAnisotropy;
	bool textureCompressionETC2;
	bool textureCompressionASTC_LDR;
	bool textureCompressionBC;
	bool occlusionQueryPrecise;
	bool pipelineStatisticsQuery;
	bool vertexPipelineStoresAndAtomics;
	bool fragmentStoresAndAtomics;
	bool shaderTessellationAndGeometryPointSize;
	bool shaderImageGatherExtended;
	bool shaderStorageImageExtendedFormats;
	bool shaderStorageImageMultisample;
	bool shaderStorageImageReadWithoutFormat;
	bool shaderStorageImageWriteWithoutFormat;
	bool shaderUniformBufferArrayDynamicIndexing;
	bool shaderSampledImageArrayDynamicIndexing;
	bool shaderStorageBufferArrayDynamicIndexing;
	bool shaderStorageImageArrayDynamicIndexing;
	bool shaderClipDistance;
	bool shaderCullDistance;
	bool shaderFloat64;
	bool shaderInt64;
	bool shaderInt16;
	bool shaderResourceResidency;
	bool shaderResourceMinLod;
	bool sparseBinding;
	bool sparseResidencyBuffer;
	bool sparseResidencyImage2D;
	bool sparseResidencyImage3D;
	bool sparseResidency2Samples;
	bool sparseResidency4Samples;
	bool sparseResidency8Samples;
	bool sparseResidency16Samples;
	bool sparseResidencyAliased;
	bool variableMultisampleRate;
	bool inheritedQueries;
};

struct LvnPipelineInputAssembly
{
	LvnTopologyType topology;
	bool primitiveRestartEnable;
};

// width and height are based on GLFW window framebuffer size
// Note: GLFW framebuffer size and window pixel coordinates may not be the same on different systems
// Set width and height to -1 if it does not need to be specified, width and height will then be automatically set to the framebuffer size
struct LvnPipelineViewport
{
	float x, y;
	float width, height;
	float minDepth, maxDepth;
};

struct LvnPipelineScissor
{
	struct { uint32_t x, y; } offset;
	struct { uint32_t width, height; } extent;
};

struct LvnPipelineRasterizer
{
	LvnCullFaceMode cullMode;
	LvnCullFrontFace frontFace;

	float lineWidth;
	float depthBiasConstantFactor;
	float depthBiasClamp;
	float depthBiasSlopeFactor;

	bool depthClampEnable;
	bool rasterizerDiscardEnable;
	bool depthBiasEnable;
};

struct LvnPipelineColorWriteMask
{
	bool colorComponentR;
	bool colorComponentG;
	bool colorComponentB;
	bool colorComponentA;
};

struct LvnPipelineMultiSampling
{
	LvnSampleCount rasterizationSamples;
	float minSampleShading;
	uint32_t* sampleMask;
	bool sampleShadingEnable;
	bool alphaToCoverageEnable;
	bool alphaToOneEnable;
};

struct LvnPipelineColorBlendAttachment
{
	LvnPipelineColorWriteMask colorWriteMask;
	LvnColorBlendFactor srcColorBlendFactor;
	LvnColorBlendFactor dstColorBlendFactor;
	LvnColorBlendOperation colorBlendOp;
	LvnColorBlendFactor srcAlphaBlendFactor;
	LvnColorBlendFactor dstAlphaBlendFactor;
	LvnColorBlendOperation alphaBlendOp;
	bool blendEnable;
};

struct LvnPipelineColorBlend
{
	LvnPipelineColorBlendAttachment* pColorBlendAttachments;
	uint32_t colorBlendAttachmentCount;
	float blendConstants[4];
	bool logicOpEnable;
};

struct LvnPipelineStencilAttachment
{
	LvnStencilOperation failOp;
	LvnStencilOperation passOp;
	LvnStencilOperation depthFailOp;
	LvnCompareOperation compareOp;
	uint32_t compareMask;
	uint32_t writeMask;
	uint32_t reference;
};

struct LvnPipelineDepthStencil
{
	LvnCompareOperation depthOpCompare;
	LvnPipelineStencilAttachment stencil;
	bool enableDepth, enableStencil;
};

struct LvnPipelineSpecification
{
	LvnPipelineInputAssembly inputAssembly;
	LvnPipelineViewport viewport;
	LvnPipelineScissor scissor;
	LvnPipelineRasterizer rasterizer;
	LvnPipelineMultiSampling multisampling;
	LvnPipelineColorBlend colorBlend;
	LvnPipelineDepthStencil depthstencil;
};

struct LvnVertexBindingDescription
{
	uint32_t binding, stride;
};

struct LvnVertexAttribute
{
	uint32_t binding;
	uint32_t layout;
	LvnAttributeFormat format;
	uint64_t offset;
};

struct LvnDescriptorBinding
{
	uint32_t binding;
	LvnDescriptorType descriptorType;
	uint32_t descriptorCount;
	uint32_t maxAllocations;
	LvnShaderStage shaderStage;
};

struct LvnDescriptorLayoutCreateInfo
{
	LvnDescriptorBinding* pDescriptorBindings;
	uint32_t descriptorBindingCount;
	uint32_t maxSets;
};

struct LvnDescriptorUpdateInfo
{
	uint32_t binding;
	LvnDescriptorType descriptorType;
	uint32_t descriptorCount;
	LvnUniformBufferInfo* bufferInfo;
	LvnTexture** pTextureInfos;
};

struct LvnPipelineCreateInfo
{
	LvnPipelineSpecification* pipelineSpecification;
	LvnVertexBindingDescription* pVertexBindingDescriptions;
	uint32_t vertexBindingDescriptionCount;
	LvnVertexAttribute* pVertexAttributes;
	uint32_t vertexAttributeCount;
	LvnDescriptorLayout** pDescriptorLayouts;
	uint32_t descriptorLayoutCount;
	LvnShader* shader;
	LvnRenderPass* renderPass;
};

struct LvnShaderCreateInfo
{
	std::string vertexSrc;
	std::string fragmentSrc;
};

struct LvnFrameBufferColorAttachment
{
	uint32_t index;
	LvnColorImageFormat format;
};

struct LvnFrameBufferDepthAttachment
{
	uint32_t index;
	LvnDepthImageFormat format;
};

struct LvnFrameBufferCreateInfo
{
	uint32_t width, height;
	LvnSampleCount sampleCount;
	LvnFrameBufferColorAttachment* pColorAttachments;
	uint32_t colorAttachmentCount;
	LvnFrameBufferDepthAttachment* depthAttachment;
	LvnTextureFilter textureFilter;
	LvnTextureMode textureMode;
};

struct LvnBufferCreateInfo
{
	uint32_t type;
	LvnVertexBindingDescription* pVertexBindingDescriptions;
	uint32_t vertexBindingDescriptionCount;
	LvnVertexAttribute* pVertexAttributes;
	uint32_t vertexAttributeCount;
	const void* pVertices;
	uint64_t vertexBufferSize;
	const uint32_t* pIndices;
	uint64_t indexBufferSize;
};

struct LvnUniformBufferCreateInfo
{
	LvnBufferType type;
	uint64_t size;
};

struct LvnUniformBufferInfo
{
	LvnUniformBuffer* buffer;
	uint64_t range;
	uint64_t offset;
};

struct LvnImageData
{
	LvnData<uint8_t> pixels;
	uint32_t width, height, channels;
	uint64_t size;
};

struct LvnImageHdrData
{
	LvnData<float> pixels;
	uint32_t width, height, channels;
	uint64_t size;
};

struct LvnSamplerCreateInfo
{
	LvnTextureFilter minFilter, magFilter;
	LvnTextureMode wrapS, wrapT;
};

struct LvnTextureCreateInfo
{
	LvnImageData imageData;
	LvnTextureFormat format;
	LvnTextureFilter minFilter, magFilter;
	LvnTextureMode wrapS, wrapT;
};

struct LvnTextureSamplerCreateInfo
{
	LvnImageData imageData;
	LvnTextureFormat format;
	LvnSampler* sampler;
};

struct LvnVertex
{
	LvnVec3 pos;
	LvnVec4 color;
	LvnVec2 texUV;
	LvnVec3 normal;
	LvnVec3 tangent;
	LvnVec3 bitangent;
	LvnVec4 joints;
	LvnVec4 weights;
};

struct LvnTransform
{
	LvnVec3 translation;
	LvnQuat rotation;
	LvnVec3 scale;
};

struct LvnMaterial
{
	LvnVec3 baseColorFactor;
	LvnVec3 emissiveFactor;
	float metallicFactor;
	float roughnessFactor;

	LvnTexture* albedo;
	LvnTexture* metallicRoughnessOcclusion;
	LvnTexture* normal;
	LvnTexture* emissive;

	bool doubleSided;
};

struct LvnPrimitive
{
	LvnTopologyType topology;
	LvnMaterial material;
	uint32_t vertexCount;
	uint32_t indexCount;

	LvnBuffer* buffer;
	LvnDescriptorSet* descriptorSet;
};

struct LvnMesh
{
	std::vector<LvnPrimitive> primitives;
};

struct LvnNode
{
	LvnNode* parent;
	uint32_t index;
	std::vector<std::shared_ptr<LvnNode>> children;

	LvnMesh mesh;
	LvnTransform transform;
	int32_t skin;
	LvnMat4 matrix;
};

struct LvnSkin
{
	std::string name;
	std::vector<LvnMat4> inverseBindMatrices;
	std::vector<LvnNode*> joints;
	LvnUniformBuffer* ssbo;
};

struct LvnAnimationChannel
{
	LvnAnimationPath path;
	LvnInterpolationMode interpolation;
	std::vector<float> keyFrames;
	std::vector<LvnVec4> outputs;
	LvnNode* node;
};

struct LvnAnimation
{
	std::vector<LvnAnimationChannel> channels;
	float start;
	float end;
	float currentTime;
};

struct LvnModel
{
	std::vector<std::shared_ptr<LvnNode>> nodes;
	std::vector<LvnAnimation> animations;
	std::vector<LvnSkin> skins;
	LvnMat4 matrix;

	std::vector<LvnBuffer*> buffers;
	std::vector<LvnSampler*> samplers;
	std::vector<LvnTexture*> textures;
};

struct LvnCamera
{
	float aspectRatio;           // aspect ratio (width / height)
	float fov;                   // field of view
	float zNear;                 // near plane
	float zFar;                  // far plane
};

struct LvnOrthoCamera
{
	float right;                 // posx bound
	float left;                  // negx bound
	float top;                   // posy bound
	float bottom;                // negy bound
	float zNear;                 // far plane
	float zFar;                  // near plane
};

struct LvnCubemapCreateInfo
{
	LvnImageData posx, negx, posy, negy, posz, negz;
};

struct LvnCubemapHdrCreateInfo
{
	LvnImageHdrData hdr;
};

struct LvnFontGlyph
{
	struct
	{
		float x0, y0, x1, y1;
	} uv;

	struct
	{
		float x, y;
	} size, bearing;

	int8_t unicode;
	int advance;
};

struct LvnCharset
{
	int8_t first, last;        // first and last codepoints to iterate through when loading glyph data, the codepoints relate to ASCII digits
};

struct LvnFont
{
	LvnImageData atlas;
	float fontSize;

	LvnCharset codepoints;
	LvnData<LvnFontGlyph> glyphs;
};


// -- [SUBSECT]: Audio Struct Implementation
// ------------------------------------------------------------

struct LvnSoundCreateInfo
{
	std::string filepath;      // the filepath to the sound file (.wav .mp3)

	float volume;              // volume of sound source, (default: 1.0, min/mute: 0.0), 1.0 is the upper limit however volume can be set higher than 1.0 at your own risk
	float pan;                 // pan of the sound source if using 2 channel sterio output (center: 0.0, left: -1.0, right 1.0)
	float pitch;               // pitch of the sound source, (default: 1.0, min: 0.0, no upper limit)
	bool looping;              // sound source loops when reaches end of track

	LvnVec3 pos;
};


// -- [SUBSECT]: Networking Struct Implementation
// ------------------------------------------------------------

struct LvnAddress
{
	uint32_t host;
	uint16_t port;
};

struct LvnSocketCreateInfo
{
	LvnSocketType type;
	LvnAddress address;
	uint32_t channelCount;
	uint32_t connectionCount;
	uint32_t inBandWidth;
	uint32_t outBandWidth;
};

struct LvnPacket
{
	void* data;
	size_t size;
};



struct LvnPoint
{
	float x, y;
};

struct LvnTriangle
{
	LvnVec2 v1;
	LvnVec2 v2;
	LvnVec2 v3;
};

struct LvnRect
{
	LvnVec2 pos;
	LvnVec2 size;
};

struct LvnCircle
{
	LvnVec2 pos;
	float radius;
};

struct LvnPoly
{

};

#endif<|MERGE_RESOLUTION|>--- conflicted
+++ resolved
@@ -5083,11 +5083,7 @@
 	{
 		bool                      enableLogging;                 // enable or diable logging
 		bool                      disableCoreLogging;            // whether to disable core logging in the library
-<<<<<<< HEAD
-		bool                      enableGraphicsApiDebugLogging; // enables debug logging output from graphics api calls (opengl/vulkan)
-=======
 		bool                      enableGraphicsApiDebugLogs;    // enable debug output for graphics api calls (eg. vulkan validation layer, opengl debug callbacks)
->>>>>>> 8b94f4af
 	} logging;
 
 	struct
